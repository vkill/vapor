<?xml version="1.0" encoding="UTF-8"?>
<<<<<<< HEAD
<Scheme
   LastUpgradeVersion = "9999"
   version = "1.3">
   <BuildAction
      parallelizeBuildables = "YES"
      buildImplicitDependencies = "YES">
      <BuildActionEntries>
         <BuildActionEntry
            buildForTesting = "YES"
            buildForRunning = "YES"
            buildForProfiling = "YES"
            buildForArchiving = "YES"
            buildForAnalyzing = "YES">
            <BuildableReference
               BuildableIdentifier = "primary"
               BlueprintIdentifier = "______Target_C7"
               BuildableName = "libC7.dylib"
               BlueprintName = "C7"
               ReferencedContainer = "container:Vapor.xcodeproj">
            </BuildableReference>
         </BuildActionEntry>
         <BuildActionEntry
            buildForTesting = "YES"
            buildForRunning = "YES"
            buildForProfiling = "YES"
            buildForArchiving = "YES"
            buildForAnalyzing = "YES">
            <BuildableReference
               BuildableIdentifier = "primary"
               BlueprintIdentifier = "______Target_S4"
               BuildableName = "libS4.dylib"
               BlueprintName = "S4"
               ReferencedContainer = "container:Vapor.xcodeproj">
            </BuildableReference>
         </BuildActionEntry>
         <BuildActionEntry
            buildForTesting = "YES"
            buildForRunning = "YES"
            buildForProfiling = "YES"
            buildForArchiving = "YES"
            buildForAnalyzing = "YES">
            <BuildableReference
               BuildableIdentifier = "primary"
               BlueprintIdentifier = "______Target_OperatingSystem"
               BuildableName = "libOperatingSystem.dylib"
               BlueprintName = "OperatingSystem"
               ReferencedContainer = "container:Vapor.xcodeproj">
            </BuildableReference>
         </BuildActionEntry>
         <BuildActionEntry
            buildForTesting = "YES"
            buildForRunning = "YES"
            buildForProfiling = "YES"
            buildForArchiving = "YES"
            buildForAnalyzing = "YES">
            <BuildableReference
               BuildableIdentifier = "primary"
               BlueprintIdentifier = "______Target_String"
               BuildableName = "libString.dylib"
               BlueprintName = "String"
               ReferencedContainer = "container:Vapor.xcodeproj">
            </BuildableReference>
         </BuildActionEntry>
         <BuildActionEntry
            buildForTesting = "YES"
            buildForRunning = "YES"
            buildForProfiling = "YES"
            buildForArchiving = "YES"
            buildForAnalyzing = "YES">
            <BuildableReference
               BuildableIdentifier = "primary"
               BlueprintIdentifier = "______Target_Data"
               BuildableName = "libData.dylib"
               BlueprintName = "Data"
               ReferencedContainer = "container:Vapor.xcodeproj">
            </BuildableReference>
         </BuildActionEntry>
         <BuildActionEntry
            buildForTesting = "YES"
            buildForRunning = "YES"
            buildForProfiling = "YES"
            buildForArchiving = "YES"
            buildForAnalyzing = "YES">
            <BuildableReference
               BuildableIdentifier = "primary"
               BlueprintIdentifier = "______Target_InterchangeData"
               BuildableName = "libInterchangeData.dylib"
               BlueprintName = "InterchangeData"
               ReferencedContainer = "container:Vapor.xcodeproj">
            </BuildableReference>
         </BuildActionEntry>
         <BuildActionEntry
            buildForTesting = "YES"
            buildForRunning = "YES"
            buildForProfiling = "YES"
            buildForArchiving = "YES"
            buildForAnalyzing = "YES">
            <BuildableReference
               BuildableIdentifier = "primary"
               BlueprintIdentifier = "______Target_JSON"
               BuildableName = "libJSON.dylib"
               BlueprintName = "JSON"
               ReferencedContainer = "container:Vapor.xcodeproj">
            </BuildableReference>
         </BuildActionEntry>
         <BuildActionEntry
            buildForTesting = "YES"
            buildForRunning = "YES"
            buildForProfiling = "YES"
            buildForArchiving = "YES"
            buildForAnalyzing = "YES">
            <BuildableReference
               BuildableIdentifier = "primary"
               BlueprintIdentifier = "______Target_Strand"
               BuildableName = "libStrand.dylib"
               BlueprintName = "Strand"
               ReferencedContainer = "container:Vapor.xcodeproj">
            </BuildableReference>
         </BuildActionEntry>
         <BuildActionEntry
            buildForTesting = "YES"
            buildForRunning = "YES"
            buildForProfiling = "YES"
            buildForArchiving = "YES"
            buildForAnalyzing = "YES">
            <BuildableReference
               BuildableIdentifier = "primary"
               BlueprintIdentifier = "______Target_Hummingbird"
               BuildableName = "libHummingbird.dylib"
               BlueprintName = "Hummingbird"
               ReferencedContainer = "container:Vapor.xcodeproj">
            </BuildableReference>
         </BuildActionEntry>
         <BuildActionEntry
            buildForTesting = "YES"
            buildForRunning = "YES"
            buildForProfiling = "YES"
            buildForArchiving = "YES"
            buildForAnalyzing = "YES">
            <BuildableReference
               BuildableIdentifier = "primary"
               BlueprintIdentifier = "______Target_CryptoEssentials"
               BuildableName = "libCryptoEssentials.dylib"
               BlueprintName = "CryptoEssentials"
               ReferencedContainer = "container:Vapor.xcodeproj">
            </BuildableReference>
         </BuildActionEntry>
         <BuildActionEntry
            buildForTesting = "YES"
            buildForRunning = "YES"
            buildForProfiling = "YES"
            buildForArchiving = "YES"
            buildForAnalyzing = "YES">
            <BuildableReference
               BuildableIdentifier = "primary"
               BlueprintIdentifier = "______Target_HMAC"
               BuildableName = "libHMAC.dylib"
               BlueprintName = "HMAC"
               ReferencedContainer = "container:Vapor.xcodeproj">
            </BuildableReference>
         </BuildActionEntry>
         <BuildActionEntry
            buildForTesting = "YES"
            buildForRunning = "YES"
            buildForProfiling = "YES"
            buildForArchiving = "YES"
            buildForAnalyzing = "YES">
            <BuildableReference
               BuildableIdentifier = "primary"
               BlueprintIdentifier = "______Target_SHA2"
               BuildableName = "libSHA2.dylib"
               BlueprintName = "SHA2"
               ReferencedContainer = "container:Vapor.xcodeproj">
            </BuildableReference>
         </BuildActionEntry>
         <BuildActionEntry
            buildForTesting = "YES"
            buildForRunning = "YES"
            buildForProfiling = "YES"
            buildForArchiving = "YES"
            buildForAnalyzing = "YES">
            <BuildableReference
               BuildableIdentifier = "primary"
               BlueprintIdentifier = "______Target_Generator"
               BuildableName = "Generator"
               BlueprintName = "Generator"
               ReferencedContainer = "container:Vapor.xcodeproj">
            </BuildableReference>
         </BuildActionEntry>
         <BuildActionEntry
            buildForTesting = "YES"
            buildForRunning = "YES"
            buildForProfiling = "YES"
            buildForArchiving = "YES"
            buildForAnalyzing = "YES">
            <BuildableReference
               BuildableIdentifier = "primary"
               BlueprintIdentifier = "______Target_libc"
               BuildableName = "liblibc.dylib"
               BlueprintName = "libc"
               ReferencedContainer = "container:Vapor.xcodeproj">
            </BuildableReference>
         </BuildActionEntry>
         <BuildActionEntry
            buildForTesting = "YES"
            buildForRunning = "YES"
            buildForProfiling = "YES"
            buildForArchiving = "YES"
            buildForAnalyzing = "YES">
            <BuildableReference
               BuildableIdentifier = "primary"
               BlueprintIdentifier = "______Target_Vapor"
               BuildableName = "libVapor.dylib"
               BlueprintName = "Vapor"
               ReferencedContainer = "container:Vapor.xcodeproj">
            </BuildableReference>
         </BuildActionEntry>
         <BuildActionEntry
            buildForTesting = "YES"
            buildForRunning = "YES"
            buildForProfiling = "YES"
            buildForArchiving = "YES"
            buildForAnalyzing = "YES">
            <BuildableReference
               BuildableIdentifier = "primary"
               BlueprintIdentifier = "______Target_VaporDev"
               BuildableName = "VaporDev"
               BlueprintName = "VaporDev"
               ReferencedContainer = "container:Vapor.xcodeproj">
            </BuildableReference>
         </BuildActionEntry>
      </BuildActionEntries>
   </BuildAction>
   <TestAction
      buildConfiguration = "Debug"
      selectedDebuggerIdentifier = "Xcode.DebuggerFoundation.Debugger.LLDB"
      selectedLauncherIdentifier = "Xcode.DebuggerFoundation.Launcher.LLDB"
      shouldUseLaunchSchemeArgsEnv = "YES">
      <Testables>
         <TestableReference
            skipped = "NO">
            <BuildableReference
               BuildableIdentifier = "primary"
               BlueprintIdentifier = "______Target_C7TestSuite"
               BuildableName = "C7.testsuite.xctest"
               BlueprintName = "C7.testsuite"
               ReferencedContainer = "container:Vapor.xcodeproj">
            </BuildableReference>
         </TestableReference>
         <TestableReference
            skipped = "NO">
            <BuildableReference
               BuildableIdentifier = "primary"
               BlueprintIdentifier = "______Target_S4TestSuite"
               BuildableName = "S4.testsuite.xctest"
               BlueprintName = "S4.testsuite"
               ReferencedContainer = "container:Vapor.xcodeproj">
            </BuildableReference>
         </TestableReference>
         <TestableReference
            skipped = "NO">
            <BuildableReference
               BuildableIdentifier = "primary"
               BlueprintIdentifier = "______Target_JSONTestSuite"
               BuildableName = "JSON.testsuite.xctest"
               BlueprintName = "JSON.testsuite"
               ReferencedContainer = "container:Vapor.xcodeproj">
            </BuildableReference>
         </TestableReference>
         <TestableReference
            skipped = "NO">
            <BuildableReference
               BuildableIdentifier = "primary"
               BlueprintIdentifier = "______Target_HummingbirdTestSuite"
               BuildableName = "Hummingbird.testsuite.xctest"
               BlueprintName = "Hummingbird.testsuite"
               ReferencedContainer = "container:Vapor.xcodeproj">
            </BuildableReference>
         </TestableReference>
         <TestableReference
            skipped = "NO">
            <BuildableReference
               BuildableIdentifier = "primary"
               BlueprintIdentifier = "______Target_VaporTestSuite"
               BuildableName = "Vapor.testsuite.xctest"
               BlueprintName = "Vapor.testsuite"
               ReferencedContainer = "container:Vapor.xcodeproj">
            </BuildableReference>
         </TestableReference>
      </Testables>
      <AdditionalOptions>
      </AdditionalOptions>
   </TestAction>
   <LaunchAction
      buildConfiguration = "Debug"
      selectedDebuggerIdentifier = "Xcode.DebuggerFoundation.Debugger.LLDB"
      selectedLauncherIdentifier = "Xcode.DebuggerFoundation.Launcher.LLDB"
      launchStyle = "0"
      useCustomWorkingDirectory = "NO"
      ignoresPersistentStateOnLaunch = "NO"
      debugDocumentVersioning = "YES"
      debugServiceExtension = "internal"
      allowLocationSimulation = "YES">
      <MacroExpansion>
         <BuildableReference
            BuildableIdentifier = "primary"
            BlueprintIdentifier = "______Target_C7"
            BuildableName = "libC7.dylib"
            BlueprintName = "C7"
            ReferencedContainer = "container:Vapor.xcodeproj">
         </BuildableReference>
      </MacroExpansion>
      <AdditionalOptions>
      </AdditionalOptions>
   </LaunchAction>
   <ProfileAction
      buildConfiguration = "Release"
      shouldUseLaunchSchemeArgsEnv = "YES"
      savedToolIdentifier = ""
      useCustomWorkingDirectory = "NO"
      debugDocumentVersioning = "YES">
   </ProfileAction>
   <AnalyzeAction
      buildConfiguration = "Debug">
   </AnalyzeAction>
   <ArchiveAction
      buildConfiguration = "Release"
      revealArchiveInOrganizer = "YES">
   </ArchiveAction>
=======
<Scheme LastUpgradeVersion = "9999" version = "1.3">
  <BuildAction parallelizeBuildables = "YES" buildImplicitDependencies = "YES">
    <BuildActionEntries>
      <BuildActionEntry buildForTesting = "YES" buildForRunning = "YES" buildForProfiling = "YES" buildForArchiving = "YES" buildForAnalyzing = "YES">
        <BuildableReference
          BuildableIdentifier = "primary"
          BlueprintIdentifier = "______Target_C7"
          BuildableName = "libC7.dylib"
          BlueprintName = "C7"
          ReferencedContainer = "container:Vapor.xcodeproj">
        </BuildableReference>
      </BuildActionEntry>
      <BuildActionEntry buildForTesting = "YES" buildForRunning = "YES" buildForProfiling = "YES" buildForArchiving = "YES" buildForAnalyzing = "YES">
        <BuildableReference
          BuildableIdentifier = "primary"
          BlueprintIdentifier = "______Target_S4"
          BuildableName = "libS4.dylib"
          BlueprintName = "S4"
          ReferencedContainer = "container:Vapor.xcodeproj">
        </BuildableReference>
      </BuildActionEntry>
      <BuildActionEntry buildForTesting = "YES" buildForRunning = "YES" buildForProfiling = "YES" buildForArchiving = "YES" buildForAnalyzing = "YES">
        <BuildableReference
          BuildableIdentifier = "primary"
          BlueprintIdentifier = "______Target_OperatingSystem"
          BuildableName = "libOperatingSystem.dylib"
          BlueprintName = "OperatingSystem"
          ReferencedContainer = "container:Vapor.xcodeproj">
        </BuildableReference>
      </BuildActionEntry>
      <BuildActionEntry buildForTesting = "YES" buildForRunning = "YES" buildForProfiling = "YES" buildForArchiving = "YES" buildForAnalyzing = "YES">
        <BuildableReference
          BuildableIdentifier = "primary"
          BlueprintIdentifier = "______Target_String"
          BuildableName = "libString.dylib"
          BlueprintName = "String"
          ReferencedContainer = "container:Vapor.xcodeproj">
        </BuildableReference>
      </BuildActionEntry>
      <BuildActionEntry buildForTesting = "YES" buildForRunning = "YES" buildForProfiling = "YES" buildForArchiving = "YES" buildForAnalyzing = "YES">
        <BuildableReference
          BuildableIdentifier = "primary"
          BlueprintIdentifier = "______Target_Data"
          BuildableName = "libData.dylib"
          BlueprintName = "Data"
          ReferencedContainer = "container:Vapor.xcodeproj">
        </BuildableReference>
      </BuildActionEntry>
      <BuildActionEntry buildForTesting = "YES" buildForRunning = "YES" buildForProfiling = "YES" buildForArchiving = "YES" buildForAnalyzing = "YES">
        <BuildableReference
          BuildableIdentifier = "primary"
          BlueprintIdentifier = "______Target_InterchangeData"
          BuildableName = "libInterchangeData.dylib"
          BlueprintName = "InterchangeData"
          ReferencedContainer = "container:Vapor.xcodeproj">
        </BuildableReference>
      </BuildActionEntry>
      <BuildActionEntry buildForTesting = "YES" buildForRunning = "YES" buildForProfiling = "YES" buildForArchiving = "YES" buildForAnalyzing = "YES">
        <BuildableReference
          BuildableIdentifier = "primary"
          BlueprintIdentifier = "______Target_JSON"
          BuildableName = "libJSON.dylib"
          BlueprintName = "JSON"
          ReferencedContainer = "container:Vapor.xcodeproj">
        </BuildableReference>
      </BuildActionEntry>
      <BuildActionEntry buildForTesting = "YES" buildForRunning = "YES" buildForProfiling = "YES" buildForArchiving = "YES" buildForAnalyzing = "YES">
        <BuildableReference
          BuildableIdentifier = "primary"
          BlueprintIdentifier = "______Target_Strand"
          BuildableName = "libStrand.dylib"
          BlueprintName = "Strand"
          ReferencedContainer = "container:Vapor.xcodeproj">
        </BuildableReference>
      </BuildActionEntry>
      <BuildActionEntry buildForTesting = "YES" buildForRunning = "YES" buildForProfiling = "YES" buildForArchiving = "YES" buildForAnalyzing = "YES">
        <BuildableReference
          BuildableIdentifier = "primary"
          BlueprintIdentifier = "______Target_Hummingbird"
          BuildableName = "libHummingbird.dylib"
          BlueprintName = "Hummingbird"
          ReferencedContainer = "container:Vapor.xcodeproj">
        </BuildableReference>
      </BuildActionEntry>
      <BuildActionEntry buildForTesting = "YES" buildForRunning = "YES" buildForProfiling = "YES" buildForArchiving = "YES" buildForAnalyzing = "YES">
        <BuildableReference
          BuildableIdentifier = "primary"
          BlueprintIdentifier = "______Target_CryptoEssentials"
          BuildableName = "libCryptoEssentials.dylib"
          BlueprintName = "CryptoEssentials"
          ReferencedContainer = "container:Vapor.xcodeproj">
        </BuildableReference>
      </BuildActionEntry>
      <BuildActionEntry buildForTesting = "YES" buildForRunning = "YES" buildForProfiling = "YES" buildForArchiving = "YES" buildForAnalyzing = "YES">
        <BuildableReference
          BuildableIdentifier = "primary"
          BlueprintIdentifier = "______Target_HMAC"
          BuildableName = "libHMAC.dylib"
          BlueprintName = "HMAC"
          ReferencedContainer = "container:Vapor.xcodeproj">
        </BuildableReference>
      </BuildActionEntry>
      <BuildActionEntry buildForTesting = "YES" buildForRunning = "YES" buildForProfiling = "YES" buildForArchiving = "YES" buildForAnalyzing = "YES">
        <BuildableReference
          BuildableIdentifier = "primary"
          BlueprintIdentifier = "______Target_SHA2"
          BuildableName = "libSHA2.dylib"
          BlueprintName = "SHA2"
          ReferencedContainer = "container:Vapor.xcodeproj">
        </BuildableReference>
      </BuildActionEntry>
      <BuildActionEntry buildForTesting = "YES" buildForRunning = "YES" buildForProfiling = "YES" buildForArchiving = "YES" buildForAnalyzing = "YES">
        <BuildableReference
          BuildableIdentifier = "primary"
          BlueprintIdentifier = "______Target_Development"
          BuildableName = "Development"
          BlueprintName = "Development"
          ReferencedContainer = "container:Vapor.xcodeproj">
        </BuildableReference>
      </BuildActionEntry>
      <BuildActionEntry buildForTesting = "YES" buildForRunning = "YES" buildForProfiling = "YES" buildForArchiving = "YES" buildForAnalyzing = "YES">
        <BuildableReference
          BuildableIdentifier = "primary"
          BlueprintIdentifier = "______Target_libc"
          BuildableName = "liblibc.dylib"
          BlueprintName = "libc"
          ReferencedContainer = "container:Vapor.xcodeproj">
        </BuildableReference>
      </BuildActionEntry>
      <BuildActionEntry buildForTesting = "YES" buildForRunning = "YES" buildForProfiling = "YES" buildForArchiving = "YES" buildForAnalyzing = "YES">
        <BuildableReference
          BuildableIdentifier = "primary"
          BlueprintIdentifier = "______Target_Performance"
          BuildableName = "Performance"
          BlueprintName = "Performance"
          ReferencedContainer = "container:Vapor.xcodeproj">
        </BuildableReference>
      </BuildActionEntry>
      <BuildActionEntry buildForTesting = "YES" buildForRunning = "YES" buildForProfiling = "YES" buildForArchiving = "YES" buildForAnalyzing = "YES">
        <BuildableReference
          BuildableIdentifier = "primary"
          BlueprintIdentifier = "______Target_Vapor"
          BuildableName = "libVapor.dylib"
          BlueprintName = "Vapor"
          ReferencedContainer = "container:Vapor.xcodeproj">
        </BuildableReference>
      </BuildActionEntry>
    </BuildActionEntries>
  </BuildAction>
  <TestAction
    buildConfiguration = "Debug"
    selectedDebuggerIdentifier = "Xcode.DebuggerFoundation.Debugger.LLDB"
    selectedLauncherIdentifier = "Xcode.DebuggerFoundation.Launcher.LLDB"
    shouldUseLaunchSchemeArgsEnv = "YES">
    <Testables>
    <TestableReference
      skipped = "NO">
      <BuildableReference
        BuildableIdentifier = "primary"
        BlueprintIdentifier = "______Target_C7TestSuite"
        BuildableName = "C7TestSuite.xctest"
        BlueprintName = "C7.testsuite"
        ReferencedContainer = "container:Vapor.xcodeproj">
      </BuildableReference>
    </TestableReference>
    <TestableReference
      skipped = "NO">
      <BuildableReference
        BuildableIdentifier = "primary"
        BlueprintIdentifier = "______Target_S4TestSuite"
        BuildableName = "S4TestSuite.xctest"
        BlueprintName = "S4.testsuite"
        ReferencedContainer = "container:Vapor.xcodeproj">
      </BuildableReference>
    </TestableReference>
    <TestableReference
      skipped = "NO">
      <BuildableReference
        BuildableIdentifier = "primary"
        BlueprintIdentifier = "______Target_JSONTestSuite"
        BuildableName = "JSONTestSuite.xctest"
        BlueprintName = "JSON.testsuite"
        ReferencedContainer = "container:Vapor.xcodeproj">
      </BuildableReference>
    </TestableReference>
    <TestableReference
      skipped = "NO">
      <BuildableReference
        BuildableIdentifier = "primary"
        BlueprintIdentifier = "______Target_HummingbirdTestSuite"
        BuildableName = "HummingbirdTestSuite.xctest"
        BlueprintName = "Hummingbird.testsuite"
        ReferencedContainer = "container:Vapor.xcodeproj">
      </BuildableReference>
    </TestableReference>
    <TestableReference
      skipped = "NO">
      <BuildableReference
        BuildableIdentifier = "primary"
        BlueprintIdentifier = "______Target_VaporTestSuite"
        BuildableName = "VaporTestSuite.xctest"
        BlueprintName = "Vapor.testsuite"
        ReferencedContainer = "container:Vapor.xcodeproj">
      </BuildableReference>
    </TestableReference>
    </Testables>
  </TestAction>
>>>>>>> d8174c3b
</Scheme><|MERGE_RESOLUTION|>--- conflicted
+++ resolved
@@ -1,5 +1,4 @@
 <?xml version="1.0" encoding="UTF-8"?>
-<<<<<<< HEAD
 <Scheme
    LastUpgradeVersion = "9999"
    version = "1.3">
@@ -183,9 +182,9 @@
             buildForAnalyzing = "YES">
             <BuildableReference
                BuildableIdentifier = "primary"
-               BlueprintIdentifier = "______Target_Generator"
-               BuildableName = "Generator"
-               BlueprintName = "Generator"
+               BlueprintIdentifier = "______Target_Development"
+               BuildableName = "Development"
+               BlueprintName = "Development"
                ReferencedContainer = "container:Vapor.xcodeproj">
             </BuildableReference>
          </BuildActionEntry>
@@ -211,23 +210,23 @@
             buildForAnalyzing = "YES">
             <BuildableReference
                BuildableIdentifier = "primary"
+               BlueprintIdentifier = "______Target_Performance"
+               BuildableName = "Performance"
+               BlueprintName = "Performance"
+               ReferencedContainer = "container:Vapor.xcodeproj">
+            </BuildableReference>
+         </BuildActionEntry>
+         <BuildActionEntry
+            buildForTesting = "YES"
+            buildForRunning = "YES"
+            buildForProfiling = "YES"
+            buildForArchiving = "YES"
+            buildForAnalyzing = "YES">
+            <BuildableReference
+               BuildableIdentifier = "primary"
                BlueprintIdentifier = "______Target_Vapor"
                BuildableName = "libVapor.dylib"
                BlueprintName = "Vapor"
-               ReferencedContainer = "container:Vapor.xcodeproj">
-            </BuildableReference>
-         </BuildActionEntry>
-         <BuildActionEntry
-            buildForTesting = "YES"
-            buildForRunning = "YES"
-            buildForProfiling = "YES"
-            buildForArchiving = "YES"
-            buildForAnalyzing = "YES">
-            <BuildableReference
-               BuildableIdentifier = "primary"
-               BlueprintIdentifier = "______Target_VaporDev"
-               BuildableName = "VaporDev"
-               BlueprintName = "VaporDev"
                ReferencedContainer = "container:Vapor.xcodeproj">
             </BuildableReference>
          </BuildActionEntry>
@@ -239,46 +238,6 @@
       selectedLauncherIdentifier = "Xcode.DebuggerFoundation.Launcher.LLDB"
       shouldUseLaunchSchemeArgsEnv = "YES">
       <Testables>
-         <TestableReference
-            skipped = "NO">
-            <BuildableReference
-               BuildableIdentifier = "primary"
-               BlueprintIdentifier = "______Target_C7TestSuite"
-               BuildableName = "C7.testsuite.xctest"
-               BlueprintName = "C7.testsuite"
-               ReferencedContainer = "container:Vapor.xcodeproj">
-            </BuildableReference>
-         </TestableReference>
-         <TestableReference
-            skipped = "NO">
-            <BuildableReference
-               BuildableIdentifier = "primary"
-               BlueprintIdentifier = "______Target_S4TestSuite"
-               BuildableName = "S4.testsuite.xctest"
-               BlueprintName = "S4.testsuite"
-               ReferencedContainer = "container:Vapor.xcodeproj">
-            </BuildableReference>
-         </TestableReference>
-         <TestableReference
-            skipped = "NO">
-            <BuildableReference
-               BuildableIdentifier = "primary"
-               BlueprintIdentifier = "______Target_JSONTestSuite"
-               BuildableName = "JSON.testsuite.xctest"
-               BlueprintName = "JSON.testsuite"
-               ReferencedContainer = "container:Vapor.xcodeproj">
-            </BuildableReference>
-         </TestableReference>
-         <TestableReference
-            skipped = "NO">
-            <BuildableReference
-               BuildableIdentifier = "primary"
-               BlueprintIdentifier = "______Target_HummingbirdTestSuite"
-               BuildableName = "Hummingbird.testsuite.xctest"
-               BlueprintName = "Hummingbird.testsuite"
-               ReferencedContainer = "container:Vapor.xcodeproj">
-            </BuildableReference>
-         </TestableReference>
          <TestableReference
             skipped = "NO">
             <BuildableReference
@@ -329,213 +288,4 @@
       buildConfiguration = "Release"
       revealArchiveInOrganizer = "YES">
    </ArchiveAction>
-=======
-<Scheme LastUpgradeVersion = "9999" version = "1.3">
-  <BuildAction parallelizeBuildables = "YES" buildImplicitDependencies = "YES">
-    <BuildActionEntries>
-      <BuildActionEntry buildForTesting = "YES" buildForRunning = "YES" buildForProfiling = "YES" buildForArchiving = "YES" buildForAnalyzing = "YES">
-        <BuildableReference
-          BuildableIdentifier = "primary"
-          BlueprintIdentifier = "______Target_C7"
-          BuildableName = "libC7.dylib"
-          BlueprintName = "C7"
-          ReferencedContainer = "container:Vapor.xcodeproj">
-        </BuildableReference>
-      </BuildActionEntry>
-      <BuildActionEntry buildForTesting = "YES" buildForRunning = "YES" buildForProfiling = "YES" buildForArchiving = "YES" buildForAnalyzing = "YES">
-        <BuildableReference
-          BuildableIdentifier = "primary"
-          BlueprintIdentifier = "______Target_S4"
-          BuildableName = "libS4.dylib"
-          BlueprintName = "S4"
-          ReferencedContainer = "container:Vapor.xcodeproj">
-        </BuildableReference>
-      </BuildActionEntry>
-      <BuildActionEntry buildForTesting = "YES" buildForRunning = "YES" buildForProfiling = "YES" buildForArchiving = "YES" buildForAnalyzing = "YES">
-        <BuildableReference
-          BuildableIdentifier = "primary"
-          BlueprintIdentifier = "______Target_OperatingSystem"
-          BuildableName = "libOperatingSystem.dylib"
-          BlueprintName = "OperatingSystem"
-          ReferencedContainer = "container:Vapor.xcodeproj">
-        </BuildableReference>
-      </BuildActionEntry>
-      <BuildActionEntry buildForTesting = "YES" buildForRunning = "YES" buildForProfiling = "YES" buildForArchiving = "YES" buildForAnalyzing = "YES">
-        <BuildableReference
-          BuildableIdentifier = "primary"
-          BlueprintIdentifier = "______Target_String"
-          BuildableName = "libString.dylib"
-          BlueprintName = "String"
-          ReferencedContainer = "container:Vapor.xcodeproj">
-        </BuildableReference>
-      </BuildActionEntry>
-      <BuildActionEntry buildForTesting = "YES" buildForRunning = "YES" buildForProfiling = "YES" buildForArchiving = "YES" buildForAnalyzing = "YES">
-        <BuildableReference
-          BuildableIdentifier = "primary"
-          BlueprintIdentifier = "______Target_Data"
-          BuildableName = "libData.dylib"
-          BlueprintName = "Data"
-          ReferencedContainer = "container:Vapor.xcodeproj">
-        </BuildableReference>
-      </BuildActionEntry>
-      <BuildActionEntry buildForTesting = "YES" buildForRunning = "YES" buildForProfiling = "YES" buildForArchiving = "YES" buildForAnalyzing = "YES">
-        <BuildableReference
-          BuildableIdentifier = "primary"
-          BlueprintIdentifier = "______Target_InterchangeData"
-          BuildableName = "libInterchangeData.dylib"
-          BlueprintName = "InterchangeData"
-          ReferencedContainer = "container:Vapor.xcodeproj">
-        </BuildableReference>
-      </BuildActionEntry>
-      <BuildActionEntry buildForTesting = "YES" buildForRunning = "YES" buildForProfiling = "YES" buildForArchiving = "YES" buildForAnalyzing = "YES">
-        <BuildableReference
-          BuildableIdentifier = "primary"
-          BlueprintIdentifier = "______Target_JSON"
-          BuildableName = "libJSON.dylib"
-          BlueprintName = "JSON"
-          ReferencedContainer = "container:Vapor.xcodeproj">
-        </BuildableReference>
-      </BuildActionEntry>
-      <BuildActionEntry buildForTesting = "YES" buildForRunning = "YES" buildForProfiling = "YES" buildForArchiving = "YES" buildForAnalyzing = "YES">
-        <BuildableReference
-          BuildableIdentifier = "primary"
-          BlueprintIdentifier = "______Target_Strand"
-          BuildableName = "libStrand.dylib"
-          BlueprintName = "Strand"
-          ReferencedContainer = "container:Vapor.xcodeproj">
-        </BuildableReference>
-      </BuildActionEntry>
-      <BuildActionEntry buildForTesting = "YES" buildForRunning = "YES" buildForProfiling = "YES" buildForArchiving = "YES" buildForAnalyzing = "YES">
-        <BuildableReference
-          BuildableIdentifier = "primary"
-          BlueprintIdentifier = "______Target_Hummingbird"
-          BuildableName = "libHummingbird.dylib"
-          BlueprintName = "Hummingbird"
-          ReferencedContainer = "container:Vapor.xcodeproj">
-        </BuildableReference>
-      </BuildActionEntry>
-      <BuildActionEntry buildForTesting = "YES" buildForRunning = "YES" buildForProfiling = "YES" buildForArchiving = "YES" buildForAnalyzing = "YES">
-        <BuildableReference
-          BuildableIdentifier = "primary"
-          BlueprintIdentifier = "______Target_CryptoEssentials"
-          BuildableName = "libCryptoEssentials.dylib"
-          BlueprintName = "CryptoEssentials"
-          ReferencedContainer = "container:Vapor.xcodeproj">
-        </BuildableReference>
-      </BuildActionEntry>
-      <BuildActionEntry buildForTesting = "YES" buildForRunning = "YES" buildForProfiling = "YES" buildForArchiving = "YES" buildForAnalyzing = "YES">
-        <BuildableReference
-          BuildableIdentifier = "primary"
-          BlueprintIdentifier = "______Target_HMAC"
-          BuildableName = "libHMAC.dylib"
-          BlueprintName = "HMAC"
-          ReferencedContainer = "container:Vapor.xcodeproj">
-        </BuildableReference>
-      </BuildActionEntry>
-      <BuildActionEntry buildForTesting = "YES" buildForRunning = "YES" buildForProfiling = "YES" buildForArchiving = "YES" buildForAnalyzing = "YES">
-        <BuildableReference
-          BuildableIdentifier = "primary"
-          BlueprintIdentifier = "______Target_SHA2"
-          BuildableName = "libSHA2.dylib"
-          BlueprintName = "SHA2"
-          ReferencedContainer = "container:Vapor.xcodeproj">
-        </BuildableReference>
-      </BuildActionEntry>
-      <BuildActionEntry buildForTesting = "YES" buildForRunning = "YES" buildForProfiling = "YES" buildForArchiving = "YES" buildForAnalyzing = "YES">
-        <BuildableReference
-          BuildableIdentifier = "primary"
-          BlueprintIdentifier = "______Target_Development"
-          BuildableName = "Development"
-          BlueprintName = "Development"
-          ReferencedContainer = "container:Vapor.xcodeproj">
-        </BuildableReference>
-      </BuildActionEntry>
-      <BuildActionEntry buildForTesting = "YES" buildForRunning = "YES" buildForProfiling = "YES" buildForArchiving = "YES" buildForAnalyzing = "YES">
-        <BuildableReference
-          BuildableIdentifier = "primary"
-          BlueprintIdentifier = "______Target_libc"
-          BuildableName = "liblibc.dylib"
-          BlueprintName = "libc"
-          ReferencedContainer = "container:Vapor.xcodeproj">
-        </BuildableReference>
-      </BuildActionEntry>
-      <BuildActionEntry buildForTesting = "YES" buildForRunning = "YES" buildForProfiling = "YES" buildForArchiving = "YES" buildForAnalyzing = "YES">
-        <BuildableReference
-          BuildableIdentifier = "primary"
-          BlueprintIdentifier = "______Target_Performance"
-          BuildableName = "Performance"
-          BlueprintName = "Performance"
-          ReferencedContainer = "container:Vapor.xcodeproj">
-        </BuildableReference>
-      </BuildActionEntry>
-      <BuildActionEntry buildForTesting = "YES" buildForRunning = "YES" buildForProfiling = "YES" buildForArchiving = "YES" buildForAnalyzing = "YES">
-        <BuildableReference
-          BuildableIdentifier = "primary"
-          BlueprintIdentifier = "______Target_Vapor"
-          BuildableName = "libVapor.dylib"
-          BlueprintName = "Vapor"
-          ReferencedContainer = "container:Vapor.xcodeproj">
-        </BuildableReference>
-      </BuildActionEntry>
-    </BuildActionEntries>
-  </BuildAction>
-  <TestAction
-    buildConfiguration = "Debug"
-    selectedDebuggerIdentifier = "Xcode.DebuggerFoundation.Debugger.LLDB"
-    selectedLauncherIdentifier = "Xcode.DebuggerFoundation.Launcher.LLDB"
-    shouldUseLaunchSchemeArgsEnv = "YES">
-    <Testables>
-    <TestableReference
-      skipped = "NO">
-      <BuildableReference
-        BuildableIdentifier = "primary"
-        BlueprintIdentifier = "______Target_C7TestSuite"
-        BuildableName = "C7TestSuite.xctest"
-        BlueprintName = "C7.testsuite"
-        ReferencedContainer = "container:Vapor.xcodeproj">
-      </BuildableReference>
-    </TestableReference>
-    <TestableReference
-      skipped = "NO">
-      <BuildableReference
-        BuildableIdentifier = "primary"
-        BlueprintIdentifier = "______Target_S4TestSuite"
-        BuildableName = "S4TestSuite.xctest"
-        BlueprintName = "S4.testsuite"
-        ReferencedContainer = "container:Vapor.xcodeproj">
-      </BuildableReference>
-    </TestableReference>
-    <TestableReference
-      skipped = "NO">
-      <BuildableReference
-        BuildableIdentifier = "primary"
-        BlueprintIdentifier = "______Target_JSONTestSuite"
-        BuildableName = "JSONTestSuite.xctest"
-        BlueprintName = "JSON.testsuite"
-        ReferencedContainer = "container:Vapor.xcodeproj">
-      </BuildableReference>
-    </TestableReference>
-    <TestableReference
-      skipped = "NO">
-      <BuildableReference
-        BuildableIdentifier = "primary"
-        BlueprintIdentifier = "______Target_HummingbirdTestSuite"
-        BuildableName = "HummingbirdTestSuite.xctest"
-        BlueprintName = "Hummingbird.testsuite"
-        ReferencedContainer = "container:Vapor.xcodeproj">
-      </BuildableReference>
-    </TestableReference>
-    <TestableReference
-      skipped = "NO">
-      <BuildableReference
-        BuildableIdentifier = "primary"
-        BlueprintIdentifier = "______Target_VaporTestSuite"
-        BuildableName = "VaporTestSuite.xctest"
-        BlueprintName = "Vapor.testsuite"
-        ReferencedContainer = "container:Vapor.xcodeproj">
-      </BuildableReference>
-    </TestableReference>
-    </Testables>
-  </TestAction>
->>>>>>> d8174c3b
 </Scheme>