// !$*UTF8*$!
{
	archiveVersion = 1;
	classes = {
	};
	objectVersion = 46;
	objects = {

/* Begin PBXBuildFile section */
<<<<<<< HEAD
		80CA494F1CB5D4FE00411B9D /* libC7.dylib in Frameworks */ = {isa = PBXBuildFile; fileRef = "_____Product_C7" /* libC7.dylib */; };
		80CA49501CB5D4FE00411B9D /* libOperatingSystem.dylib in Frameworks */ = {isa = PBXBuildFile; fileRef = "_____Product_OperatingSystem" /* libOperatingSystem.dylib */; };
		80CA49511CB5D4FE00411B9D /* libC7.dylib in Frameworks */ = {isa = PBXBuildFile; fileRef = "_____Product_C7" /* libC7.dylib */; };
		80CA49521CB5D4FE00411B9D /* libOperatingSystem.dylib in Frameworks */ = {isa = PBXBuildFile; fileRef = "_____Product_OperatingSystem" /* libOperatingSystem.dylib */; };
		80CA49531CB5D4FE00411B9D /* libC7.dylib in Frameworks */ = {isa = PBXBuildFile; fileRef = "_____Product_C7" /* libC7.dylib */; };
		80CA49541CB5D4FE00411B9D /* libOperatingSystem.dylib in Frameworks */ = {isa = PBXBuildFile; fileRef = "_____Product_OperatingSystem" /* libOperatingSystem.dylib */; };
		80CA49551CB5D4FE00411B9D /* libData.dylib in Frameworks */ = {isa = PBXBuildFile; fileRef = "_____Product_Data" /* libData.dylib */; };
		80CA49561CB5D4FE00411B9D /* libStrand.dylib in Frameworks */ = {isa = PBXBuildFile; fileRef = "_____Product_Strand" /* libStrand.dylib */; };
		80CA49571CB5D4FE00411B9D /* libC7.dylib in Frameworks */ = {isa = PBXBuildFile; fileRef = "_____Product_C7" /* libC7.dylib */; };
		80CA49581CB5D4FE00411B9D /* libC7.dylib in Frameworks */ = {isa = PBXBuildFile; fileRef = "_____Product_C7" /* libC7.dylib */; };
		80CA49591CB5D4FE00411B9D /* libC7.dylib in Frameworks */ = {isa = PBXBuildFile; fileRef = "_____Product_C7" /* libC7.dylib */; };
		80CA495A1CB5D4FE00411B9D /* libC7.dylib in Frameworks */ = {isa = PBXBuildFile; fileRef = "_____Product_C7" /* libC7.dylib */; };
		80CA495B1CB5D4FE00411B9D /* libC7.dylib in Frameworks */ = {isa = PBXBuildFile; fileRef = "_____Product_C7" /* libC7.dylib */; };
		80CA495C1CB5D4FE00411B9D /* libCryptoEssentials.dylib in Frameworks */ = {isa = PBXBuildFile; fileRef = "_____Product_CryptoEssentials" /* libCryptoEssentials.dylib */; };
		80CA495D1CB5D4FE00411B9D /* libCryptoEssentials.dylib in Frameworks */ = {isa = PBXBuildFile; fileRef = "_____Product_CryptoEssentials" /* libCryptoEssentials.dylib */; };
		80CA495E1CB5D4FE00411B9D /* libData.dylib in Frameworks */ = {isa = PBXBuildFile; fileRef = "_____Product_Data" /* libData.dylib */; };
		80CA495F1CB5D4FE00411B9D /* libSHA1.dylib in Frameworks */ = {isa = PBXBuildFile; fileRef = "_____Product_SHA1" /* libSHA1.dylib */; };
		80CA49601CB5D4FE00411B9D /* libC7.dylib in Frameworks */ = {isa = PBXBuildFile; fileRef = "_____Product_C7" /* libC7.dylib */; };
		80CA49611CB5D4FE00411B9D /* libStrand.dylib in Frameworks */ = {isa = PBXBuildFile; fileRef = "_____Product_Strand" /* libStrand.dylib */; };
		80CA49621CB5D4FE00411B9D /* libInterchangeData.dylib in Frameworks */ = {isa = PBXBuildFile; fileRef = "_____Product_InterchangeData" /* libInterchangeData.dylib */; };
		80CA49631CB5D4FE00411B9D /* libOperatingSystem.dylib in Frameworks */ = {isa = PBXBuildFile; fileRef = "_____Product_OperatingSystem" /* libOperatingSystem.dylib */; };
		80CA49641CB5D4FE00411B9D /* libS4.dylib in Frameworks */ = {isa = PBXBuildFile; fileRef = "_____Product_S4" /* libS4.dylib */; };
		80CA49651CB5D4FE00411B9D /* libHummingbird.dylib in Frameworks */ = {isa = PBXBuildFile; fileRef = "_____Product_Hummingbird" /* libHummingbird.dylib */; };
		80CA49661CB5D4FE00411B9D /* libCryptoEssentials.dylib in Frameworks */ = {isa = PBXBuildFile; fileRef = "_____Product_CryptoEssentials" /* libCryptoEssentials.dylib */; };
		80CA49671CB5D4FE00411B9D /* libData.dylib in Frameworks */ = {isa = PBXBuildFile; fileRef = "_____Product_Data" /* libData.dylib */; };
		80CA49681CB5D4FE00411B9D /* libSHA1.dylib in Frameworks */ = {isa = PBXBuildFile; fileRef = "_____Product_SHA1" /* libSHA1.dylib */; };
		80CA49691CB5D4FE00411B9D /* libC7.dylib in Frameworks */ = {isa = PBXBuildFile; fileRef = "_____Product_C7" /* libC7.dylib */; };
		80CA496A1CB5D4FE00411B9D /* libStrand.dylib in Frameworks */ = {isa = PBXBuildFile; fileRef = "_____Product_Strand" /* libStrand.dylib */; };
		80CA496B1CB5D4FE00411B9D /* libInterchangeData.dylib in Frameworks */ = {isa = PBXBuildFile; fileRef = "_____Product_InterchangeData" /* libInterchangeData.dylib */; };
		80CA496C1CB5D4FE00411B9D /* libOperatingSystem.dylib in Frameworks */ = {isa = PBXBuildFile; fileRef = "_____Product_OperatingSystem" /* libOperatingSystem.dylib */; };
		80CA496D1CB5D4FE00411B9D /* libHMAC.dylib in Frameworks */ = {isa = PBXBuildFile; fileRef = "_____Product_HMAC" /* libHMAC.dylib */; };
		80CA496E1CB5D4FE00411B9D /* libS4.dylib in Frameworks */ = {isa = PBXBuildFile; fileRef = "_____Product_S4" /* libS4.dylib */; };
		80CA496F1CB5D4FE00411B9D /* libHummingbird.dylib in Frameworks */ = {isa = PBXBuildFile; fileRef = "_____Product_Hummingbird" /* libHummingbird.dylib */; };
		80CA49701CB5D4FE00411B9D /* libJSON.dylib in Frameworks */ = {isa = PBXBuildFile; fileRef = "_____Product_JSON" /* libJSON.dylib */; };
		80CA49711CB5D4FE00411B9D /* libString.dylib in Frameworks */ = {isa = PBXBuildFile; fileRef = "_____Product_String" /* libString.dylib */; };
		80CA49721CB5D4FE00411B9D /* libCryptoEssentials.dylib in Frameworks */ = {isa = PBXBuildFile; fileRef = "_____Product_CryptoEssentials" /* libCryptoEssentials.dylib */; };
		80CA49731CB5D4FE00411B9D /* libData.dylib in Frameworks */ = {isa = PBXBuildFile; fileRef = "_____Product_Data" /* libData.dylib */; };
		80CA49741CB5D4FE00411B9D /* libSHA1.dylib in Frameworks */ = {isa = PBXBuildFile; fileRef = "_____Product_SHA1" /* libSHA1.dylib */; };
		80CA49751CB5D4FE00411B9D /* libC7.dylib in Frameworks */ = {isa = PBXBuildFile; fileRef = "_____Product_C7" /* libC7.dylib */; };
		80CA49761CB5D4FE00411B9D /* libStrand.dylib in Frameworks */ = {isa = PBXBuildFile; fileRef = "_____Product_Strand" /* libStrand.dylib */; };
		80CA49771CB5D4FE00411B9D /* libInterchangeData.dylib in Frameworks */ = {isa = PBXBuildFile; fileRef = "_____Product_InterchangeData" /* libInterchangeData.dylib */; };
		80CA49781CB5D4FE00411B9D /* libOperatingSystem.dylib in Frameworks */ = {isa = PBXBuildFile; fileRef = "_____Product_OperatingSystem" /* libOperatingSystem.dylib */; };
		80CA49791CB5D4FE00411B9D /* libHMAC.dylib in Frameworks */ = {isa = PBXBuildFile; fileRef = "_____Product_HMAC" /* libHMAC.dylib */; };
		80CA497A1CB5D4FE00411B9D /* libS4.dylib in Frameworks */ = {isa = PBXBuildFile; fileRef = "_____Product_S4" /* libS4.dylib */; };
		80CA497B1CB5D4FE00411B9D /* libHummingbird.dylib in Frameworks */ = {isa = PBXBuildFile; fileRef = "_____Product_Hummingbird" /* libHummingbird.dylib */; };
		80CA497C1CB5D4FE00411B9D /* libJSON.dylib in Frameworks */ = {isa = PBXBuildFile; fileRef = "_____Product_JSON" /* libJSON.dylib */; };
		80CA497D1CB5D4FE00411B9D /* libString.dylib in Frameworks */ = {isa = PBXBuildFile; fileRef = "_____Product_String" /* libString.dylib */; };
		80CA497E1CB5D4FE00411B9D /* libCryptoEssentials.dylib in Frameworks */ = {isa = PBXBuildFile; fileRef = "_____Product_CryptoEssentials" /* libCryptoEssentials.dylib */; };
		80CA497F1CB5D4FE00411B9D /* libData.dylib in Frameworks */ = {isa = PBXBuildFile; fileRef = "_____Product_Data" /* libData.dylib */; };
		80CA49801CB5D4FE00411B9D /* libSHA1.dylib in Frameworks */ = {isa = PBXBuildFile; fileRef = "_____Product_SHA1" /* libSHA1.dylib */; };
		80CA49811CB5D4FE00411B9D /* libC7.dylib in Frameworks */ = {isa = PBXBuildFile; fileRef = "_____Product_C7" /* libC7.dylib */; };
		80CA49821CB5D4FE00411B9D /* libStrand.dylib in Frameworks */ = {isa = PBXBuildFile; fileRef = "_____Product_Strand" /* libStrand.dylib */; };
		80CA49831CB5D4FE00411B9D /* libInterchangeData.dylib in Frameworks */ = {isa = PBXBuildFile; fileRef = "_____Product_InterchangeData" /* libInterchangeData.dylib */; };
		80CA49841CB5D4FE00411B9D /* libOperatingSystem.dylib in Frameworks */ = {isa = PBXBuildFile; fileRef = "_____Product_OperatingSystem" /* libOperatingSystem.dylib */; };
		80CA49851CB5D4FE00411B9D /* libHMAC.dylib in Frameworks */ = {isa = PBXBuildFile; fileRef = "_____Product_HMAC" /* libHMAC.dylib */; };
		80CA49861CB5D4FE00411B9D /* libS4.dylib in Frameworks */ = {isa = PBXBuildFile; fileRef = "_____Product_S4" /* libS4.dylib */; };
		80CA49871CB5D4FE00411B9D /* libHummingbird.dylib in Frameworks */ = {isa = PBXBuildFile; fileRef = "_____Product_Hummingbird" /* libHummingbird.dylib */; };
		80CA49881CB5D4FE00411B9D /* libJSON.dylib in Frameworks */ = {isa = PBXBuildFile; fileRef = "_____Product_JSON" /* libJSON.dylib */; };
		80CA49891CB5D4FE00411B9D /* libString.dylib in Frameworks */ = {isa = PBXBuildFile; fileRef = "_____Product_String" /* libString.dylib */; };
		80CA498A1CB5D4FE00411B9D /* liblibc.dylib in Frameworks */ = {isa = PBXBuildFile; fileRef = "_____Product_libc" /* liblibc.dylib */; };
		80CA498B1CB5D4FE00411B9D /* libCryptoEssentials.dylib in Frameworks */ = {isa = PBXBuildFile; fileRef = "_____Product_CryptoEssentials" /* libCryptoEssentials.dylib */; };
		80CA498C1CB5D4FE00411B9D /* libData.dylib in Frameworks */ = {isa = PBXBuildFile; fileRef = "_____Product_Data" /* libData.dylib */; };
		80CA498D1CB5D4FE00411B9D /* libSHA1.dylib in Frameworks */ = {isa = PBXBuildFile; fileRef = "_____Product_SHA1" /* libSHA1.dylib */; };
		80CA498E1CB5D4FE00411B9D /* libC7.dylib in Frameworks */ = {isa = PBXBuildFile; fileRef = "_____Product_C7" /* libC7.dylib */; };
		80CA498F1CB5D4FE00411B9D /* libStrand.dylib in Frameworks */ = {isa = PBXBuildFile; fileRef = "_____Product_Strand" /* libStrand.dylib */; };
		80CA49901CB5D4FE00411B9D /* libInterchangeData.dylib in Frameworks */ = {isa = PBXBuildFile; fileRef = "_____Product_InterchangeData" /* libInterchangeData.dylib */; };
		80CA49911CB5D4FE00411B9D /* libOperatingSystem.dylib in Frameworks */ = {isa = PBXBuildFile; fileRef = "_____Product_OperatingSystem" /* libOperatingSystem.dylib */; };
		80CA49921CB5D4FE00411B9D /* libHMAC.dylib in Frameworks */ = {isa = PBXBuildFile; fileRef = "_____Product_HMAC" /* libHMAC.dylib */; };
		80CA49931CB5D4FE00411B9D /* libS4.dylib in Frameworks */ = {isa = PBXBuildFile; fileRef = "_____Product_S4" /* libS4.dylib */; };
		80CA49941CB5D4FE00411B9D /* libHummingbird.dylib in Frameworks */ = {isa = PBXBuildFile; fileRef = "_____Product_Hummingbird" /* libHummingbird.dylib */; };
		80CA49951CB5D4FE00411B9D /* libJSON.dylib in Frameworks */ = {isa = PBXBuildFile; fileRef = "_____Product_JSON" /* libJSON.dylib */; };
		80CA49961CB5D4FE00411B9D /* libString.dylib in Frameworks */ = {isa = PBXBuildFile; fileRef = "_____Product_String" /* libString.dylib */; };
		80CA49971CB5D4FE00411B9D /* libVapor.dylib in Frameworks */ = {isa = PBXBuildFile; fileRef = "_____Product_Vapor" /* libVapor.dylib */; };
		80CA49981CB5D4FE00411B9D /* liblibc.dylib in Frameworks */ = {isa = PBXBuildFile; fileRef = "_____Product_libc" /* liblibc.dylib */; };
		80CA49A91CB5D68500411B9D /* EventTests.swift in Sources */ = {isa = PBXBuildFile; fileRef = 80CA49A71CB5D65900411B9D /* EventTests.swift */; };
=======
		C3DBDB491CB5E8E70077DB3A /* libC7.dylib in Frameworks */ = {isa = PBXBuildFile; fileRef = "_____Product_C7" /* libC7.dylib */; };
		C3DBDB4A1CB5E8E70077DB3A /* libC7.dylib in Frameworks */ = {isa = PBXBuildFile; fileRef = "_____Product_C7" /* libC7.dylib */; };
		C3DBDB4B1CB5E8E70077DB3A /* libC7.dylib in Frameworks */ = {isa = PBXBuildFile; fileRef = "_____Product_C7" /* libC7.dylib */; };
		C3DBDB4C1CB5E8E70077DB3A /* libOperatingSystem.dylib in Frameworks */ = {isa = PBXBuildFile; fileRef = "_____Product_OperatingSystem" /* libOperatingSystem.dylib */; };
		C3DBDB4D1CB5E8E70077DB3A /* libC7.dylib in Frameworks */ = {isa = PBXBuildFile; fileRef = "_____Product_C7" /* libC7.dylib */; };
		C3DBDB4E1CB5E8E70077DB3A /* libOperatingSystem.dylib in Frameworks */ = {isa = PBXBuildFile; fileRef = "_____Product_OperatingSystem" /* libOperatingSystem.dylib */; };
		C3DBDB4F1CB5E8E70077DB3A /* libC7.dylib in Frameworks */ = {isa = PBXBuildFile; fileRef = "_____Product_C7" /* libC7.dylib */; };
		C3DBDB501CB5E8E70077DB3A /* libOperatingSystem.dylib in Frameworks */ = {isa = PBXBuildFile; fileRef = "_____Product_OperatingSystem" /* libOperatingSystem.dylib */; };
		C3DBDB511CB5E8E70077DB3A /* libData.dylib in Frameworks */ = {isa = PBXBuildFile; fileRef = "_____Product_Data" /* libData.dylib */; };
		C3DBDB521CB5E8E70077DB3A /* libStrand.dylib in Frameworks */ = {isa = PBXBuildFile; fileRef = "_____Product_Strand" /* libStrand.dylib */; };
		C3DBDB531CB5E8E70077DB3A /* libC7.dylib in Frameworks */ = {isa = PBXBuildFile; fileRef = "_____Product_C7" /* libC7.dylib */; };
		C3DBDB541CB5E8E70077DB3A /* libC7.dylib in Frameworks */ = {isa = PBXBuildFile; fileRef = "_____Product_C7" /* libC7.dylib */; };
		C3DBDB551CB5E8E70077DB3A /* libC7.dylib in Frameworks */ = {isa = PBXBuildFile; fileRef = "_____Product_C7" /* libC7.dylib */; };
		C3DBDB561CB5E8E70077DB3A /* libCryptoEssentials.dylib in Frameworks */ = {isa = PBXBuildFile; fileRef = "_____Product_CryptoEssentials" /* libCryptoEssentials.dylib */; };
		C3DBDB571CB5E8E70077DB3A /* libData.dylib in Frameworks */ = {isa = PBXBuildFile; fileRef = "_____Product_Data" /* libData.dylib */; };
		C3DBDB581CB5E8E70077DB3A /* libCryptoEssentials.dylib in Frameworks */ = {isa = PBXBuildFile; fileRef = "_____Product_CryptoEssentials" /* libCryptoEssentials.dylib */; };
		C3DBDB591CB5E8E70077DB3A /* libStrand.dylib in Frameworks */ = {isa = PBXBuildFile; fileRef = "_____Product_Strand" /* libStrand.dylib */; };
		C3DBDB5A1CB5E8E70077DB3A /* libInterchangeData.dylib in Frameworks */ = {isa = PBXBuildFile; fileRef = "_____Product_InterchangeData" /* libInterchangeData.dylib */; };
		C3DBDB5B1CB5E8E70077DB3A /* libOperatingSystem.dylib in Frameworks */ = {isa = PBXBuildFile; fileRef = "_____Product_OperatingSystem" /* libOperatingSystem.dylib */; };
		C3DBDB5C1CB5E8E70077DB3A /* libC7.dylib in Frameworks */ = {isa = PBXBuildFile; fileRef = "_____Product_C7" /* libC7.dylib */; };
		C3DBDB5D1CB5E8E70077DB3A /* libHummingbird.dylib in Frameworks */ = {isa = PBXBuildFile; fileRef = "_____Product_Hummingbird" /* libHummingbird.dylib */; };
		C3DBDB5E1CB5E8E70077DB3A /* libS4.dylib in Frameworks */ = {isa = PBXBuildFile; fileRef = "_____Product_S4" /* libS4.dylib */; };
		C3DBDB5F1CB5E8E70077DB3A /* libData.dylib in Frameworks */ = {isa = PBXBuildFile; fileRef = "_____Product_Data" /* libData.dylib */; };
		C3DBDB601CB5E8E70077DB3A /* libCryptoEssentials.dylib in Frameworks */ = {isa = PBXBuildFile; fileRef = "_____Product_CryptoEssentials" /* libCryptoEssentials.dylib */; };
		C3DBDB611CB5E8E70077DB3A /* libStrand.dylib in Frameworks */ = {isa = PBXBuildFile; fileRef = "_____Product_Strand" /* libStrand.dylib */; };
		C3DBDB621CB5E8E70077DB3A /* libInterchangeData.dylib in Frameworks */ = {isa = PBXBuildFile; fileRef = "_____Product_InterchangeData" /* libInterchangeData.dylib */; };
		C3DBDB631CB5E8E70077DB3A /* libOperatingSystem.dylib in Frameworks */ = {isa = PBXBuildFile; fileRef = "_____Product_OperatingSystem" /* libOperatingSystem.dylib */; };
		C3DBDB641CB5E8E70077DB3A /* libC7.dylib in Frameworks */ = {isa = PBXBuildFile; fileRef = "_____Product_C7" /* libC7.dylib */; };
		C3DBDB651CB5E8E70077DB3A /* libSHA2.dylib in Frameworks */ = {isa = PBXBuildFile; fileRef = "_____Product_SHA2" /* libSHA2.dylib */; };
		C3DBDB661CB5E8E70077DB3A /* libHMAC.dylib in Frameworks */ = {isa = PBXBuildFile; fileRef = "_____Product_HMAC" /* libHMAC.dylib */; };
		C3DBDB671CB5E8E70077DB3A /* libHummingbird.dylib in Frameworks */ = {isa = PBXBuildFile; fileRef = "_____Product_Hummingbird" /* libHummingbird.dylib */; };
		C3DBDB681CB5E8E70077DB3A /* libJSON.dylib in Frameworks */ = {isa = PBXBuildFile; fileRef = "_____Product_JSON" /* libJSON.dylib */; };
		C3DBDB691CB5E8E70077DB3A /* libString.dylib in Frameworks */ = {isa = PBXBuildFile; fileRef = "_____Product_String" /* libString.dylib */; };
		C3DBDB6A1CB5E8E70077DB3A /* libS4.dylib in Frameworks */ = {isa = PBXBuildFile; fileRef = "_____Product_S4" /* libS4.dylib */; };
		C3DBDB6B1CB5E8E70077DB3A /* libData.dylib in Frameworks */ = {isa = PBXBuildFile; fileRef = "_____Product_Data" /* libData.dylib */; };
		C3DBDB6C1CB5E8E70077DB3A /* libCryptoEssentials.dylib in Frameworks */ = {isa = PBXBuildFile; fileRef = "_____Product_CryptoEssentials" /* libCryptoEssentials.dylib */; };
		C3DBDB6D1CB5E8E70077DB3A /* libStrand.dylib in Frameworks */ = {isa = PBXBuildFile; fileRef = "_____Product_Strand" /* libStrand.dylib */; };
		C3DBDB6E1CB5E8E70077DB3A /* libInterchangeData.dylib in Frameworks */ = {isa = PBXBuildFile; fileRef = "_____Product_InterchangeData" /* libInterchangeData.dylib */; };
		C3DBDB6F1CB5E8E70077DB3A /* libOperatingSystem.dylib in Frameworks */ = {isa = PBXBuildFile; fileRef = "_____Product_OperatingSystem" /* libOperatingSystem.dylib */; };
		C3DBDB701CB5E8E70077DB3A /* libC7.dylib in Frameworks */ = {isa = PBXBuildFile; fileRef = "_____Product_C7" /* libC7.dylib */; };
		C3DBDB711CB5E8E70077DB3A /* libSHA2.dylib in Frameworks */ = {isa = PBXBuildFile; fileRef = "_____Product_SHA2" /* libSHA2.dylib */; };
		C3DBDB721CB5E8E70077DB3A /* libHMAC.dylib in Frameworks */ = {isa = PBXBuildFile; fileRef = "_____Product_HMAC" /* libHMAC.dylib */; };
		C3DBDB731CB5E8E70077DB3A /* libHummingbird.dylib in Frameworks */ = {isa = PBXBuildFile; fileRef = "_____Product_Hummingbird" /* libHummingbird.dylib */; };
		C3DBDB741CB5E8E70077DB3A /* libJSON.dylib in Frameworks */ = {isa = PBXBuildFile; fileRef = "_____Product_JSON" /* libJSON.dylib */; };
		C3DBDB751CB5E8E70077DB3A /* libString.dylib in Frameworks */ = {isa = PBXBuildFile; fileRef = "_____Product_String" /* libString.dylib */; };
		C3DBDB761CB5E8E70077DB3A /* libS4.dylib in Frameworks */ = {isa = PBXBuildFile; fileRef = "_____Product_S4" /* libS4.dylib */; };
		C3DBDB771CB5E8E70077DB3A /* libData.dylib in Frameworks */ = {isa = PBXBuildFile; fileRef = "_____Product_Data" /* libData.dylib */; };
		C3DBDB781CB5E8E70077DB3A /* libCryptoEssentials.dylib in Frameworks */ = {isa = PBXBuildFile; fileRef = "_____Product_CryptoEssentials" /* libCryptoEssentials.dylib */; };
		C3DBDB791CB5E8E70077DB3A /* libStrand.dylib in Frameworks */ = {isa = PBXBuildFile; fileRef = "_____Product_Strand" /* libStrand.dylib */; };
		C3DBDB7A1CB5E8E70077DB3A /* libInterchangeData.dylib in Frameworks */ = {isa = PBXBuildFile; fileRef = "_____Product_InterchangeData" /* libInterchangeData.dylib */; };
		C3DBDB7B1CB5E8E70077DB3A /* libOperatingSystem.dylib in Frameworks */ = {isa = PBXBuildFile; fileRef = "_____Product_OperatingSystem" /* libOperatingSystem.dylib */; };
		C3DBDB7C1CB5E8E70077DB3A /* libC7.dylib in Frameworks */ = {isa = PBXBuildFile; fileRef = "_____Product_C7" /* libC7.dylib */; };
		C3DBDB7D1CB5E8E70077DB3A /* libSHA2.dylib in Frameworks */ = {isa = PBXBuildFile; fileRef = "_____Product_SHA2" /* libSHA2.dylib */; };
		C3DBDB7E1CB5E8E70077DB3A /* libHMAC.dylib in Frameworks */ = {isa = PBXBuildFile; fileRef = "_____Product_HMAC" /* libHMAC.dylib */; };
		C3DBDB7F1CB5E8E70077DB3A /* libHummingbird.dylib in Frameworks */ = {isa = PBXBuildFile; fileRef = "_____Product_Hummingbird" /* libHummingbird.dylib */; };
		C3DBDB801CB5E8E70077DB3A /* libJSON.dylib in Frameworks */ = {isa = PBXBuildFile; fileRef = "_____Product_JSON" /* libJSON.dylib */; };
		C3DBDB811CB5E8E70077DB3A /* libString.dylib in Frameworks */ = {isa = PBXBuildFile; fileRef = "_____Product_String" /* libString.dylib */; };
		C3DBDB821CB5E8E70077DB3A /* libS4.dylib in Frameworks */ = {isa = PBXBuildFile; fileRef = "_____Product_S4" /* libS4.dylib */; };
		C3DBDB831CB5E8E70077DB3A /* liblibc.dylib in Frameworks */ = {isa = PBXBuildFile; fileRef = "_____Product_libc" /* liblibc.dylib */; };
		C3DBDB841CB5E8E70077DB3A /* libData.dylib in Frameworks */ = {isa = PBXBuildFile; fileRef = "_____Product_Data" /* libData.dylib */; };
		C3DBDB851CB5E8E70077DB3A /* libCryptoEssentials.dylib in Frameworks */ = {isa = PBXBuildFile; fileRef = "_____Product_CryptoEssentials" /* libCryptoEssentials.dylib */; };
		C3DBDB861CB5E8E70077DB3A /* libStrand.dylib in Frameworks */ = {isa = PBXBuildFile; fileRef = "_____Product_Strand" /* libStrand.dylib */; };
		C3DBDB871CB5E8E70077DB3A /* libInterchangeData.dylib in Frameworks */ = {isa = PBXBuildFile; fileRef = "_____Product_InterchangeData" /* libInterchangeData.dylib */; };
		C3DBDB881CB5E8E70077DB3A /* libOperatingSystem.dylib in Frameworks */ = {isa = PBXBuildFile; fileRef = "_____Product_OperatingSystem" /* libOperatingSystem.dylib */; };
		C3DBDB891CB5E8E70077DB3A /* libC7.dylib in Frameworks */ = {isa = PBXBuildFile; fileRef = "_____Product_C7" /* libC7.dylib */; };
		C3DBDB8A1CB5E8E70077DB3A /* libSHA2.dylib in Frameworks */ = {isa = PBXBuildFile; fileRef = "_____Product_SHA2" /* libSHA2.dylib */; };
		C3DBDB8B1CB5E8E70077DB3A /* libHMAC.dylib in Frameworks */ = {isa = PBXBuildFile; fileRef = "_____Product_HMAC" /* libHMAC.dylib */; };
		C3DBDB8C1CB5E8E70077DB3A /* libHummingbird.dylib in Frameworks */ = {isa = PBXBuildFile; fileRef = "_____Product_Hummingbird" /* libHummingbird.dylib */; };
		C3DBDB8D1CB5E8E70077DB3A /* libJSON.dylib in Frameworks */ = {isa = PBXBuildFile; fileRef = "_____Product_JSON" /* libJSON.dylib */; };
		C3DBDB8E1CB5E8E70077DB3A /* libString.dylib in Frameworks */ = {isa = PBXBuildFile; fileRef = "_____Product_String" /* libString.dylib */; };
		C3DBDB8F1CB5E8E70077DB3A /* libS4.dylib in Frameworks */ = {isa = PBXBuildFile; fileRef = "_____Product_S4" /* libS4.dylib */; };
		C3DBDB901CB5E8E70077DB3A /* libVapor.dylib in Frameworks */ = {isa = PBXBuildFile; fileRef = "_____Product_Vapor" /* libVapor.dylib */; };
		C3DBDB911CB5E8E70077DB3A /* liblibc.dylib in Frameworks */ = {isa = PBXBuildFile; fileRef = "_____Product_libc" /* liblibc.dylib */; };
>>>>>>> 809a0da5
		_LinkFileRef_C7 /* libC7.dylib in Frameworks */ = {isa = PBXBuildFile; fileRef = "_____Product_C7" /* libC7.dylib */; };
		_LinkFileRef_CryptoEssentials /* libCryptoEssentials.dylib in Frameworks */ = {isa = PBXBuildFile; fileRef = "_____Product_CryptoEssentials" /* libCryptoEssentials.dylib */; };
		_LinkFileRef_Data /* libData.dylib in Frameworks */ = {isa = PBXBuildFile; fileRef = "_____Product_Data" /* libData.dylib */; };
		_LinkFileRef_HMAC /* libHMAC.dylib in Frameworks */ = {isa = PBXBuildFile; fileRef = "_____Product_HMAC" /* libHMAC.dylib */; };
		_LinkFileRef_Hummingbird /* libHummingbird.dylib in Frameworks */ = {isa = PBXBuildFile; fileRef = "_____Product_Hummingbird" /* libHummingbird.dylib */; };
		_LinkFileRef_InterchangeData /* libInterchangeData.dylib in Frameworks */ = {isa = PBXBuildFile; fileRef = "_____Product_InterchangeData" /* libInterchangeData.dylib */; };
		_LinkFileRef_JSON /* libJSON.dylib in Frameworks */ = {isa = PBXBuildFile; fileRef = "_____Product_JSON" /* libJSON.dylib */; };
		_LinkFileRef_OperatingSystem /* libOperatingSystem.dylib in Frameworks */ = {isa = PBXBuildFile; fileRef = "_____Product_OperatingSystem" /* libOperatingSystem.dylib */; };
		_LinkFileRef_S4 /* libS4.dylib in Frameworks */ = {isa = PBXBuildFile; fileRef = "_____Product_S4" /* libS4.dylib */; };
		_LinkFileRef_SHA2 /* libSHA2.dylib in Frameworks */ = {isa = PBXBuildFile; fileRef = "_____Product_SHA2" /* libSHA2.dylib */; };
		_LinkFileRef_Strand /* libStrand.dylib in Frameworks */ = {isa = PBXBuildFile; fileRef = "_____Product_Strand" /* libStrand.dylib */; };
		_LinkFileRef_String /* libString.dylib in Frameworks */ = {isa = PBXBuildFile; fileRef = "_____Product_String" /* libString.dylib */; };
		_LinkFileRef_Vapor /* libVapor.dylib in Frameworks */ = {isa = PBXBuildFile; fileRef = "_____Product_Vapor" /* libVapor.dylib */; };
		_LinkFileRef_libc /* liblibc.dylib in Frameworks */ = {isa = PBXBuildFile; fileRef = "_____Product_libc" /* liblibc.dylib */; };
		"__src_cc_ref_Packages/C7-0.2.0/Sources/AsyncStream.swift" /* AsyncStream.swift in Sources */ = {isa = PBXBuildFile; fileRef = "__PBXFileRef_Packages/C7-0.2.0/Sources/AsyncStream.swift" /* AsyncStream.swift */; };
		"__src_cc_ref_Packages/C7-0.2.0/Sources/AsyncStreamClient.swift" /* AsyncStreamClient.swift in Sources */ = {isa = PBXBuildFile; fileRef = "__PBXFileRef_Packages/C7-0.2.0/Sources/AsyncStreamClient.swift" /* AsyncStreamClient.swift */; };
		"__src_cc_ref_Packages/C7-0.2.0/Sources/AsyncStreamServer.swift" /* AsyncStreamServer.swift in Sources */ = {isa = PBXBuildFile; fileRef = "__PBXFileRef_Packages/C7-0.2.0/Sources/AsyncStreamServer.swift" /* AsyncStreamServer.swift */; };
		"__src_cc_ref_Packages/C7-0.2.0/Sources/Byte.swift" /* Byte.swift in Sources */ = {isa = PBXBuildFile; fileRef = "__PBXFileRef_Packages/C7-0.2.0/Sources/Byte.swift" /* Byte.swift */; };
		"__src_cc_ref_Packages/C7-0.2.0/Sources/CaseInsensitiveString.swift" /* CaseInsensitiveString.swift in Sources */ = {isa = PBXBuildFile; fileRef = "__PBXFileRef_Packages/C7-0.2.0/Sources/CaseInsensitiveString.swift" /* CaseInsensitiveString.swift */; };
		"__src_cc_ref_Packages/C7-0.2.0/Sources/CustomDataStore.swift" /* CustomDataStore.swift in Sources */ = {isa = PBXBuildFile; fileRef = "__PBXFileRef_Packages/C7-0.2.0/Sources/CustomDataStore.swift" /* CustomDataStore.swift */; };
		"__src_cc_ref_Packages/C7-0.2.0/Sources/Data.swift" /* Data.swift in Sources */ = {isa = PBXBuildFile; fileRef = "__PBXFileRef_Packages/C7-0.2.0/Sources/Data.swift" /* Data.swift */; };
		"__src_cc_ref_Packages/C7-0.2.0/Sources/Drain.swift" /* Drain.swift in Sources */ = {isa = PBXBuildFile; fileRef = "__PBXFileRef_Packages/C7-0.2.0/Sources/Drain.swift" /* Drain.swift */; };
		"__src_cc_ref_Packages/C7-0.2.0/Sources/Storage.swift" /* Storage.swift in Sources */ = {isa = PBXBuildFile; fileRef = "__PBXFileRef_Packages/C7-0.2.0/Sources/Storage.swift" /* Storage.swift */; };
		"__src_cc_ref_Packages/C7-0.2.0/Sources/Stream.swift" /* Stream.swift in Sources */ = {isa = PBXBuildFile; fileRef = "__PBXFileRef_Packages/C7-0.2.0/Sources/Stream.swift" /* Stream.swift */; };
		"__src_cc_ref_Packages/C7-0.2.0/Sources/StreamClient.swift" /* StreamClient.swift in Sources */ = {isa = PBXBuildFile; fileRef = "__PBXFileRef_Packages/C7-0.2.0/Sources/StreamClient.swift" /* StreamClient.swift */; };
		"__src_cc_ref_Packages/C7-0.2.0/Sources/StreamSequence.swift" /* StreamSequence.swift in Sources */ = {isa = PBXBuildFile; fileRef = "__PBXFileRef_Packages/C7-0.2.0/Sources/StreamSequence.swift" /* StreamSequence.swift */; };
		"__src_cc_ref_Packages/C7-0.2.0/Sources/StreamServer.swift" /* StreamServer.swift in Sources */ = {isa = PBXBuildFile; fileRef = "__PBXFileRef_Packages/C7-0.2.0/Sources/StreamServer.swift" /* StreamServer.swift */; };
		"__src_cc_ref_Packages/C7-0.2.0/Sources/URI.swift" /* URI.swift in Sources */ = {isa = PBXBuildFile; fileRef = "__PBXFileRef_Packages/C7-0.2.0/Sources/URI.swift" /* URI.swift */; };
		"__src_cc_ref_Packages/C7-0.2.0/Tests/C7/ExampleTests.swift" /* ExampleTests.swift in Sources */ = {isa = PBXBuildFile; fileRef = "__PBXFileRef_Packages/C7-0.2.0/Tests/C7/ExampleTests.swift" /* ExampleTests.swift */; };
		"__src_cc_ref_Packages/CryptoEssentials-0.2.1/Sources/BytesSequence.swift" /* BytesSequence.swift in Sources */ = {isa = PBXBuildFile; fileRef = "__PBXFileRef_Packages/CryptoEssentials-0.2.1/Sources/BytesSequence.swift" /* BytesSequence.swift */; };
		"__src_cc_ref_Packages/CryptoEssentials-0.2.1/Sources/CSArrayType+Extension.swift" /* CSArrayType+Extension.swift in Sources */ = {isa = PBXBuildFile; fileRef = "__PBXFileRef_Packages/CryptoEssentials-0.2.1/Sources/CSArrayType+Extension.swift" /* CSArrayType+Extension.swift */; };
		"__src_cc_ref_Packages/CryptoEssentials-0.2.1/Sources/Generics.swift" /* Generics.swift in Sources */ = {isa = PBXBuildFile; fileRef = "__PBXFileRef_Packages/CryptoEssentials-0.2.1/Sources/Generics.swift" /* Generics.swift */; };
		"__src_cc_ref_Packages/CryptoEssentials-0.2.1/Sources/HashProtocol.swift" /* HashProtocol.swift in Sources */ = {isa = PBXBuildFile; fileRef = "__PBXFileRef_Packages/CryptoEssentials-0.2.1/Sources/HashProtocol.swift" /* HashProtocol.swift */; };
		"__src_cc_ref_Packages/CryptoEssentials-0.2.1/Sources/IntExtension.swift" /* IntExtension.swift in Sources */ = {isa = PBXBuildFile; fileRef = "__PBXFileRef_Packages/CryptoEssentials-0.2.1/Sources/IntExtension.swift" /* IntExtension.swift */; };
		"__src_cc_ref_Packages/CryptoEssentials-0.2.1/Sources/IntegerConvertible.swift" /* IntegerConvertible.swift in Sources */ = {isa = PBXBuildFile; fileRef = "__PBXFileRef_Packages/CryptoEssentials-0.2.1/Sources/IntegerConvertible.swift" /* IntegerConvertible.swift */; };
		"__src_cc_ref_Packages/CryptoEssentials-0.2.1/Sources/NSData+Extensions.swift" /* NSData+Extensions.swift in Sources */ = {isa = PBXBuildFile; fileRef = "__PBXFileRef_Packages/CryptoEssentials-0.2.1/Sources/NSData+Extensions.swift" /* NSData+Extensions.swift */; };
		"__src_cc_ref_Packages/CryptoEssentials-0.2.1/Sources/Operators.swift" /* Operators.swift in Sources */ = {isa = PBXBuildFile; fileRef = "__PBXFileRef_Packages/CryptoEssentials-0.2.1/Sources/Operators.swift" /* Operators.swift */; };
		"__src_cc_ref_Packages/CryptoEssentials-0.2.1/Sources/Utils.swift" /* Utils.swift in Sources */ = {isa = PBXBuildFile; fileRef = "__PBXFileRef_Packages/CryptoEssentials-0.2.1/Sources/Utils.swift" /* Utils.swift */; };
		"__src_cc_ref_Packages/Data-0.4.9/Source/Data.swift" /* Data.swift in Sources */ = {isa = PBXBuildFile; fileRef = "__PBXFileRef_Packages/Data-0.4.9/Source/Data.swift" /* Data.swift */; };
<<<<<<< HEAD
		"__src_cc_ref_Packages/HMAC-0.2.2/Sources/HMAC.swift" /* HMAC.swift in Sources */ = {isa = PBXBuildFile; fileRef = "__PBXFileRef_Packages/HMAC-0.2.2/Sources/HMAC.swift" /* HMAC.swift */; };
=======
		"__src_cc_ref_Packages/HMAC-0.3.1/Sources/HMAC.swift" /* HMAC.swift in Sources */ = {isa = PBXBuildFile; fileRef = "__PBXFileRef_Packages/HMAC-0.3.1/Sources/HMAC.swift" /* HMAC.swift */; };
>>>>>>> 809a0da5
		"__src_cc_ref_Packages/Hummingbird-1.1.2/Sources/Socket.swift" /* Socket.swift in Sources */ = {isa = PBXBuildFile; fileRef = "__PBXFileRef_Packages/Hummingbird-1.1.2/Sources/Socket.swift" /* Socket.swift */; };
		"__src_cc_ref_Packages/Hummingbird-1.1.2/Sources/String+Transcoding.swift" /* String+Transcoding.swift in Sources */ = {isa = PBXBuildFile; fileRef = "__PBXFileRef_Packages/Hummingbird-1.1.2/Sources/String+Transcoding.swift" /* String+Transcoding.swift */; };
		"__src_cc_ref_Packages/Hummingbird-1.1.2/Tests/Hummingbird/SocketTests.swift" /* SocketTests.swift in Sources */ = {isa = PBXBuildFile; fileRef = "__PBXFileRef_Packages/Hummingbird-1.1.2/Tests/Hummingbird/SocketTests.swift" /* SocketTests.swift */; };
		"__src_cc_ref_Packages/InterchangeData-0.4.3/Source/InterchangeData.swift" /* InterchangeData.swift in Sources */ = {isa = PBXBuildFile; fileRef = "__PBXFileRef_Packages/InterchangeData-0.4.3/Source/InterchangeData.swift" /* InterchangeData.swift */; };
		"__src_cc_ref_Packages/JSON-0.4.1/Source/JSON.swift" /* JSON.swift in Sources */ = {isa = PBXBuildFile; fileRef = "__PBXFileRef_Packages/JSON-0.4.1/Source/JSON.swift" /* JSON.swift */; };
		"__src_cc_ref_Packages/JSON-0.4.1/Source/JSONInterchangeDataParser.swift" /* JSONInterchangeDataParser.swift in Sources */ = {isa = PBXBuildFile; fileRef = "__PBXFileRef_Packages/JSON-0.4.1/Source/JSONInterchangeDataParser.swift" /* JSONInterchangeDataParser.swift */; };
		"__src_cc_ref_Packages/JSON-0.4.1/Source/JSONInterchangeDataSerializer.swift" /* JSONInterchangeDataSerializer.swift in Sources */ = {isa = PBXBuildFile; fileRef = "__PBXFileRef_Packages/JSON-0.4.1/Source/JSONInterchangeDataSerializer.swift" /* JSONInterchangeDataSerializer.swift */; };
		"__src_cc_ref_Packages/JSON-0.4.1/Source/JSONParser.swift" /* JSONParser.swift in Sources */ = {isa = PBXBuildFile; fileRef = "__PBXFileRef_Packages/JSON-0.4.1/Source/JSONParser.swift" /* JSONParser.swift */; };
		"__src_cc_ref_Packages/JSON-0.4.1/Source/JSONSerializer.swift" /* JSONSerializer.swift in Sources */ = {isa = PBXBuildFile; fileRef = "__PBXFileRef_Packages/JSON-0.4.1/Source/JSONSerializer.swift" /* JSONSerializer.swift */; };
		"__src_cc_ref_Packages/OperatingSystem-0.4.2/Sources/OperatingSystem.swift" /* OperatingSystem.swift in Sources */ = {isa = PBXBuildFile; fileRef = "__PBXFileRef_Packages/OperatingSystem-0.4.2/Sources/OperatingSystem.swift" /* OperatingSystem.swift */; };
		"__src_cc_ref_Packages/S4-0.2.1/Sources/AsyncClient.swift" /* AsyncClient.swift in Sources */ = {isa = PBXBuildFile; fileRef = "__PBXFileRef_Packages/S4-0.2.1/Sources/AsyncClient.swift" /* AsyncClient.swift */; };
		"__src_cc_ref_Packages/S4-0.2.1/Sources/AsyncMiddleware.swift" /* AsyncMiddleware.swift in Sources */ = {isa = PBXBuildFile; fileRef = "__PBXFileRef_Packages/S4-0.2.1/Sources/AsyncMiddleware.swift" /* AsyncMiddleware.swift */; };
		"__src_cc_ref_Packages/S4-0.2.1/Sources/AsyncResponder.swift" /* AsyncResponder.swift in Sources */ = {isa = PBXBuildFile; fileRef = "__PBXFileRef_Packages/S4-0.2.1/Sources/AsyncResponder.swift" /* AsyncResponder.swift */; };
		"__src_cc_ref_Packages/S4-0.2.1/Sources/AsyncRoute.swift" /* AsyncRoute.swift in Sources */ = {isa = PBXBuildFile; fileRef = "__PBXFileRef_Packages/S4-0.2.1/Sources/AsyncRoute.swift" /* AsyncRoute.swift */; };
		"__src_cc_ref_Packages/S4-0.2.1/Sources/AsyncRouteMatcher.swift" /* AsyncRouteMatcher.swift in Sources */ = {isa = PBXBuildFile; fileRef = "__PBXFileRef_Packages/S4-0.2.1/Sources/AsyncRouteMatcher.swift" /* AsyncRouteMatcher.swift */; };
		"__src_cc_ref_Packages/S4-0.2.1/Sources/AsyncRouter.swift" /* AsyncRouter.swift in Sources */ = {isa = PBXBuildFile; fileRef = "__PBXFileRef_Packages/S4-0.2.1/Sources/AsyncRouter.swift" /* AsyncRouter.swift */; };
		"__src_cc_ref_Packages/S4-0.2.1/Sources/AsyncServer.swift" /* AsyncServer.swift in Sources */ = {isa = PBXBuildFile; fileRef = "__PBXFileRef_Packages/S4-0.2.1/Sources/AsyncServer.swift" /* AsyncServer.swift */; };
		"__src_cc_ref_Packages/S4-0.2.1/Sources/Body.swift" /* Body.swift in Sources */ = {isa = PBXBuildFile; fileRef = "__PBXFileRef_Packages/S4-0.2.1/Sources/Body.swift" /* Body.swift */; };
		"__src_cc_ref_Packages/S4-0.2.1/Sources/Client.swift" /* Client.swift in Sources */ = {isa = PBXBuildFile; fileRef = "__PBXFileRef_Packages/S4-0.2.1/Sources/Client.swift" /* Client.swift */; };
		"__src_cc_ref_Packages/S4-0.2.1/Sources/HeaderName.swift" /* HeaderName.swift in Sources */ = {isa = PBXBuildFile; fileRef = "__PBXFileRef_Packages/S4-0.2.1/Sources/HeaderName.swift" /* HeaderName.swift */; };
		"__src_cc_ref_Packages/S4-0.2.1/Sources/HeaderValues.swift" /* HeaderValues.swift in Sources */ = {isa = PBXBuildFile; fileRef = "__PBXFileRef_Packages/S4-0.2.1/Sources/HeaderValues.swift" /* HeaderValues.swift */; };
		"__src_cc_ref_Packages/S4-0.2.1/Sources/Headers.swift" /* Headers.swift in Sources */ = {isa = PBXBuildFile; fileRef = "__PBXFileRef_Packages/S4-0.2.1/Sources/Headers.swift" /* Headers.swift */; };
		"__src_cc_ref_Packages/S4-0.2.1/Sources/Message.swift" /* Message.swift in Sources */ = {isa = PBXBuildFile; fileRef = "__PBXFileRef_Packages/S4-0.2.1/Sources/Message.swift" /* Message.swift */; };
		"__src_cc_ref_Packages/S4-0.2.1/Sources/Method.swift" /* Method.swift in Sources */ = {isa = PBXBuildFile; fileRef = "__PBXFileRef_Packages/S4-0.2.1/Sources/Method.swift" /* Method.swift */; };
		"__src_cc_ref_Packages/S4-0.2.1/Sources/Middleware.swift" /* Middleware.swift in Sources */ = {isa = PBXBuildFile; fileRef = "__PBXFileRef_Packages/S4-0.2.1/Sources/Middleware.swift" /* Middleware.swift */; };
		"__src_cc_ref_Packages/S4-0.2.1/Sources/Request.swift" /* Request.swift in Sources */ = {isa = PBXBuildFile; fileRef = "__PBXFileRef_Packages/S4-0.2.1/Sources/Request.swift" /* Request.swift */; };
		"__src_cc_ref_Packages/S4-0.2.1/Sources/RequestConvertible.swift" /* RequestConvertible.swift in Sources */ = {isa = PBXBuildFile; fileRef = "__PBXFileRef_Packages/S4-0.2.1/Sources/RequestConvertible.swift" /* RequestConvertible.swift */; };
		"__src_cc_ref_Packages/S4-0.2.1/Sources/RequestInitializable.swift" /* RequestInitializable.swift in Sources */ = {isa = PBXBuildFile; fileRef = "__PBXFileRef_Packages/S4-0.2.1/Sources/RequestInitializable.swift" /* RequestInitializable.swift */; };
		"__src_cc_ref_Packages/S4-0.2.1/Sources/RequestParser.swift" /* RequestParser.swift in Sources */ = {isa = PBXBuildFile; fileRef = "__PBXFileRef_Packages/S4-0.2.1/Sources/RequestParser.swift" /* RequestParser.swift */; };
		"__src_cc_ref_Packages/S4-0.2.1/Sources/RequestRepresentable.swift" /* RequestRepresentable.swift in Sources */ = {isa = PBXBuildFile; fileRef = "__PBXFileRef_Packages/S4-0.2.1/Sources/RequestRepresentable.swift" /* RequestRepresentable.swift */; };
		"__src_cc_ref_Packages/S4-0.2.1/Sources/RequestSerializer.swift" /* RequestSerializer.swift in Sources */ = {isa = PBXBuildFile; fileRef = "__PBXFileRef_Packages/S4-0.2.1/Sources/RequestSerializer.swift" /* RequestSerializer.swift */; };
		"__src_cc_ref_Packages/S4-0.2.1/Sources/Responder.swift" /* Responder.swift in Sources */ = {isa = PBXBuildFile; fileRef = "__PBXFileRef_Packages/S4-0.2.1/Sources/Responder.swift" /* Responder.swift */; };
		"__src_cc_ref_Packages/S4-0.2.1/Sources/Response.swift" /* Response.swift in Sources */ = {isa = PBXBuildFile; fileRef = "__PBXFileRef_Packages/S4-0.2.1/Sources/Response.swift" /* Response.swift */; };
		"__src_cc_ref_Packages/S4-0.2.1/Sources/ResponseConvertible.swift" /* ResponseConvertible.swift in Sources */ = {isa = PBXBuildFile; fileRef = "__PBXFileRef_Packages/S4-0.2.1/Sources/ResponseConvertible.swift" /* ResponseConvertible.swift */; };
		"__src_cc_ref_Packages/S4-0.2.1/Sources/ResponseInitializable.swift" /* ResponseInitializable.swift in Sources */ = {isa = PBXBuildFile; fileRef = "__PBXFileRef_Packages/S4-0.2.1/Sources/ResponseInitializable.swift" /* ResponseInitializable.swift */; };
		"__src_cc_ref_Packages/S4-0.2.1/Sources/ResponseParser.swift" /* ResponseParser.swift in Sources */ = {isa = PBXBuildFile; fileRef = "__PBXFileRef_Packages/S4-0.2.1/Sources/ResponseParser.swift" /* ResponseParser.swift */; };
		"__src_cc_ref_Packages/S4-0.2.1/Sources/ResponseRepresentable.swift" /* ResponseRepresentable.swift in Sources */ = {isa = PBXBuildFile; fileRef = "__PBXFileRef_Packages/S4-0.2.1/Sources/ResponseRepresentable.swift" /* ResponseRepresentable.swift */; };
		"__src_cc_ref_Packages/S4-0.2.1/Sources/ResponseSerializer.swift" /* ResponseSerializer.swift in Sources */ = {isa = PBXBuildFile; fileRef = "__PBXFileRef_Packages/S4-0.2.1/Sources/ResponseSerializer.swift" /* ResponseSerializer.swift */; };
		"__src_cc_ref_Packages/S4-0.2.1/Sources/Route.swift" /* Route.swift in Sources */ = {isa = PBXBuildFile; fileRef = "__PBXFileRef_Packages/S4-0.2.1/Sources/Route.swift" /* Route.swift */; };
		"__src_cc_ref_Packages/S4-0.2.1/Sources/RouteMatcher.swift" /* RouteMatcher.swift in Sources */ = {isa = PBXBuildFile; fileRef = "__PBXFileRef_Packages/S4-0.2.1/Sources/RouteMatcher.swift" /* RouteMatcher.swift */; };
		"__src_cc_ref_Packages/S4-0.2.1/Sources/Router.swift" /* Router.swift in Sources */ = {isa = PBXBuildFile; fileRef = "__PBXFileRef_Packages/S4-0.2.1/Sources/Router.swift" /* Router.swift */; };
		"__src_cc_ref_Packages/S4-0.2.1/Sources/S4.swift" /* S4.swift in Sources */ = {isa = PBXBuildFile; fileRef = "__PBXFileRef_Packages/S4-0.2.1/Sources/S4.swift" /* S4.swift */; };
		"__src_cc_ref_Packages/S4-0.2.1/Sources/Server.swift" /* Server.swift in Sources */ = {isa = PBXBuildFile; fileRef = "__PBXFileRef_Packages/S4-0.2.1/Sources/Server.swift" /* Server.swift */; };
		"__src_cc_ref_Packages/S4-0.2.1/Sources/Status.swift" /* Status.swift in Sources */ = {isa = PBXBuildFile; fileRef = "__PBXFileRef_Packages/S4-0.2.1/Sources/Status.swift" /* Status.swift */; };
		"__src_cc_ref_Packages/S4-0.2.1/Sources/Version.swift" /* Version.swift in Sources */ = {isa = PBXBuildFile; fileRef = "__PBXFileRef_Packages/S4-0.2.1/Sources/Version.swift" /* Version.swift */; };
		"__src_cc_ref_Packages/S4-0.2.1/Tests/S4/BodyTests.swift" /* BodyTests.swift in Sources */ = {isa = PBXBuildFile; fileRef = "__PBXFileRef_Packages/S4-0.2.1/Tests/S4/BodyTests.swift" /* BodyTests.swift */; };
		"__src_cc_ref_Packages/S4-0.2.1/Tests/S4/ExampleTests.swift" /* ExampleTests.swift in Sources */ = {isa = PBXBuildFile; fileRef = "__PBXFileRef_Packages/S4-0.2.1/Tests/S4/ExampleTests.swift" /* ExampleTests.swift */; };
		"__src_cc_ref_Packages/SHA2-0.1.0/Sources/SHA2.swift" /* SHA2.swift in Sources */ = {isa = PBXBuildFile; fileRef = "__PBXFileRef_Packages/SHA2-0.1.0/Sources/SHA2.swift" /* SHA2.swift */; };
		"__src_cc_ref_Packages/Strand-1.1.0/Sources/Strand.swift" /* Strand.swift in Sources */ = {isa = PBXBuildFile; fileRef = "__PBXFileRef_Packages/Strand-1.1.0/Sources/Strand.swift" /* Strand.swift */; };
		"__src_cc_ref_Packages/String-0.4.3/Source/String.swift" /* String.swift in Sources */ = {isa = PBXBuildFile; fileRef = "__PBXFileRef_Packages/String-0.4.3/Source/String.swift" /* String.swift */; };
		__src_cc_ref_Sources/Generator/main.swift /* main.swift in Sources */ = {isa = PBXBuildFile; fileRef = __PBXFileRef_Sources/Generator/main.swift /* main.swift */; };
		__src_cc_ref_Sources/Vapor/Config/Config.swift /* Config/Config.swift in Sources */ = {isa = PBXBuildFile; fileRef = __PBXFileRef_Sources/Vapor/Config/Config.swift /* Config/Config.swift */; };
		__src_cc_ref_Sources/Vapor/Core/Abort.swift /* Core/Abort.swift in Sources */ = {isa = PBXBuildFile; fileRef = __PBXFileRef_Sources/Vapor/Core/Abort.swift /* Core/Abort.swift */; };
		__src_cc_ref_Sources/Vapor/Core/Application.swift /* Core/Application.swift in Sources */ = {isa = PBXBuildFile; fileRef = __PBXFileRef_Sources/Vapor/Core/Application.swift /* Core/Application.swift */; };
		__src_cc_ref_Sources/Vapor/Core/Environment.swift /* Core/Environment.swift in Sources */ = {isa = PBXBuildFile; fileRef = __PBXFileRef_Sources/Vapor/Core/Environment.swift /* Core/Environment.swift */; };
		__src_cc_ref_Sources/Vapor/Core/Generated.swift /* Core/Generated.swift in Sources */ = {isa = PBXBuildFile; fileRef = __PBXFileRef_Sources/Vapor/Core/Generated.swift /* Core/Generated.swift */; };
		__src_cc_ref_Sources/Vapor/Core/Provider.swift /* Core/Provider.swift in Sources */ = {isa = PBXBuildFile; fileRef = __PBXFileRef_Sources/Vapor/Core/Provider.swift /* Core/Provider.swift */; };
		__src_cc_ref_Sources/Vapor/Events/Events.swift /* Events/Events.swift in Sources */ = {isa = PBXBuildFile; fileRef = __PBXFileRef_Sources/Vapor/Events/Events.swift /* Events/Events.swift */; };
		__src_cc_ref_Sources/Vapor/Fixes/FileManager.swift /* Fixes/FileManager.swift in Sources */ = {isa = PBXBuildFile; fileRef = __PBXFileRef_Sources/Vapor/Fixes/FileManager.swift /* Fixes/FileManager.swift */; };
		__src_cc_ref_Sources/Vapor/Fixes/StringExtensions.swift /* Fixes/StringExtensions.swift in Sources */ = {isa = PBXBuildFile; fileRef = __PBXFileRef_Sources/Vapor/Fixes/StringExtensions.swift /* Fixes/StringExtensions.swift */; };
		__src_cc_ref_Sources/Vapor/Hash/Hash.swift /* Hash/Hash.swift in Sources */ = {isa = PBXBuildFile; fileRef = __PBXFileRef_Sources/Vapor/Hash/Hash.swift /* Hash/Hash.swift */; };
		__src_cc_ref_Sources/Vapor/Hash/HashDriver.swift /* Hash/HashDriver.swift in Sources */ = {isa = PBXBuildFile; fileRef = __PBXFileRef_Sources/Vapor/Hash/HashDriver.swift /* Hash/HashDriver.swift */; };
		"__src_cc_ref_Sources/Vapor/Hash/Int+Random.swift" /* Hash/Int+Random.swift in Sources */ = {isa = PBXBuildFile; fileRef = "__PBXFileRef_Sources/Vapor/Hash/Int+Random.swift" /* Hash/Int+Random.swift */; };
		__src_cc_ref_Sources/Vapor/Hash/SHAHasher.swift /* Hash/SHAHasher.swift in Sources */ = {isa = PBXBuildFile; fileRef = __PBXFileRef_Sources/Vapor/Hash/SHAHasher.swift /* Hash/SHAHasher.swift */; };
		__src_cc_ref_Sources/Vapor/JSON/JSON.swift /* JSON/JSON.swift in Sources */ = {isa = PBXBuildFile; fileRef = __PBXFileRef_Sources/Vapor/JSON/JSON.swift /* JSON/JSON.swift */; };
		__src_cc_ref_Sources/Vapor/Log/Log.swift /* Log/Log.swift in Sources */ = {isa = PBXBuildFile; fileRef = __PBXFileRef_Sources/Vapor/Log/Log.swift /* Log/Log.swift */; };
		__src_cc_ref_Sources/Vapor/Log/LogDriver.swift /* Log/LogDriver.swift in Sources */ = {isa = PBXBuildFile; fileRef = __PBXFileRef_Sources/Vapor/Log/LogDriver.swift /* Log/LogDriver.swift */; };
		__src_cc_ref_Sources/Vapor/Middleware/AbortMiddleware.swift /* Middleware/AbortMiddleware.swift in Sources */ = {isa = PBXBuildFile; fileRef = __PBXFileRef_Sources/Vapor/Middleware/AbortMiddleware.swift /* Middleware/AbortMiddleware.swift */; };
		__src_cc_ref_Sources/Vapor/Node/Node.swift /* Node/Node.swift in Sources */ = {isa = PBXBuildFile; fileRef = __PBXFileRef_Sources/Vapor/Node/Node.swift /* Node/Node.swift */; };
		__src_cc_ref_Sources/Vapor/Node/NodeInitializable.swift /* Node/NodeInitializable.swift in Sources */ = {isa = PBXBuildFile; fileRef = __PBXFileRef_Sources/Vapor/Node/NodeInitializable.swift /* Node/NodeInitializable.swift */; };
		__src_cc_ref_Sources/Vapor/Process/Process.swift /* Process/Process.swift in Sources */ = {isa = PBXBuildFile; fileRef = __PBXFileRef_Sources/Vapor/Process/Process.swift /* Process/Process.swift */; };
		__src_cc_ref_Sources/Vapor/Request/Request.swift /* Request/Request.swift in Sources */ = {isa = PBXBuildFile; fileRef = __PBXFileRef_Sources/Vapor/Request/Request.swift /* Request/Request.swift */; };
		__src_cc_ref_Sources/Vapor/Request/RequestContent.swift /* Request/RequestContent.swift in Sources */ = {isa = PBXBuildFile; fileRef = __PBXFileRef_Sources/Vapor/Request/RequestContent.swift /* Request/RequestContent.swift */; };
		__src_cc_ref_Sources/Vapor/Response/Response.swift /* Response/Response.swift in Sources */ = {isa = PBXBuildFile; fileRef = __PBXFileRef_Sources/Vapor/Response/Response.swift /* Response/Response.swift */; };
		__src_cc_ref_Sources/Vapor/Response/ResponseRepresentable.swift /* Response/ResponseRepresentable.swift in Sources */ = {isa = PBXBuildFile; fileRef = __PBXFileRef_Sources/Vapor/Response/ResponseRepresentable.swift /* Response/ResponseRepresentable.swift */; };
		__src_cc_ref_Sources/Vapor/Router/Branch.swift /* Router/Branch.swift in Sources */ = {isa = PBXBuildFile; fileRef = __PBXFileRef_Sources/Vapor/Router/Branch.swift /* Router/Branch.swift */; };
		__src_cc_ref_Sources/Vapor/Router/BranchRouter.swift /* Router/BranchRouter.swift in Sources */ = {isa = PBXBuildFile; fileRef = __PBXFileRef_Sources/Vapor/Router/BranchRouter.swift /* Router/BranchRouter.swift */; };
		__src_cc_ref_Sources/Vapor/Router/RouterDriver.swift /* Router/RouterDriver.swift in Sources */ = {isa = PBXBuildFile; fileRef = __PBXFileRef_Sources/Vapor/Router/RouterDriver.swift /* Router/RouterDriver.swift */; };
		"__src_cc_ref_Sources/Vapor/Routing/Application+Route.swift" /* Routing/Application+Route.swift in Sources */ = {isa = PBXBuildFile; fileRef = "__PBXFileRef_Sources/Vapor/Routing/Application+Route.swift" /* Routing/Application+Route.swift */; };
		__src_cc_ref_Sources/Vapor/Routing/ApplicationInitializable.swift /* Routing/ApplicationInitializable.swift in Sources */ = {isa = PBXBuildFile; fileRef = __PBXFileRef_Sources/Vapor/Routing/ApplicationInitializable.swift /* Routing/ApplicationInitializable.swift */; };
		__src_cc_ref_Sources/Vapor/Routing/Controller.swift /* Routing/Controller.swift in Sources */ = {isa = PBXBuildFile; fileRef = __PBXFileRef_Sources/Vapor/Routing/Controller.swift /* Routing/Controller.swift */; };
		__src_cc_ref_Sources/Vapor/Routing/DefaultInitializable.swift /* Routing/DefaultInitializable.swift in Sources */ = {isa = PBXBuildFile; fileRef = __PBXFileRef_Sources/Vapor/Routing/DefaultInitializable.swift /* Routing/DefaultInitializable.swift */; };
		__src_cc_ref_Sources/Vapor/Routing/ResourceController.swift /* Routing/ResourceController.swift in Sources */ = {isa = PBXBuildFile; fileRef = __PBXFileRef_Sources/Vapor/Routing/ResourceController.swift /* Routing/ResourceController.swift */; };
		__src_cc_ref_Sources/Vapor/Routing/Route.swift /* Routing/Route.swift in Sources */ = {isa = PBXBuildFile; fileRef = __PBXFileRef_Sources/Vapor/Routing/Route.swift /* Routing/Route.swift */; };
		__src_cc_ref_Sources/Vapor/Server/HTTPStream.swift /* Server/HTTPStream.swift in Sources */ = {isa = PBXBuildFile; fileRef = __PBXFileRef_Sources/Vapor/Server/HTTPStream.swift /* Server/HTTPStream.swift */; };
		__src_cc_ref_Sources/Vapor/Server/HTTPStreamHeader.swift /* Server/HTTPStreamHeader.swift in Sources */ = {isa = PBXBuildFile; fileRef = __PBXFileRef_Sources/Vapor/Server/HTTPStreamHeader.swift /* Server/HTTPStreamHeader.swift */; };
		__src_cc_ref_Sources/Vapor/Server/HTTPStreamServer.swift /* Server/HTTPStreamServer.swift in Sources */ = {isa = PBXBuildFile; fileRef = __PBXFileRef_Sources/Vapor/Server/HTTPStreamServer.swift /* Server/HTTPStreamServer.swift */; };
		"__src_cc_ref_Sources/Vapor/Server/Vapor+Hummingbird.swift" /* Server/Vapor+Hummingbird.swift in Sources */ = {isa = PBXBuildFile; fileRef = "__PBXFileRef_Sources/Vapor/Server/Vapor+Hummingbird.swift" /* Server/Vapor+Hummingbird.swift */; };
		__src_cc_ref_Sources/Vapor/Session/MemorySessionDriver.swift /* Session/MemorySessionDriver.swift in Sources */ = {isa = PBXBuildFile; fileRef = __PBXFileRef_Sources/Vapor/Session/MemorySessionDriver.swift /* Session/MemorySessionDriver.swift */; };
		__src_cc_ref_Sources/Vapor/Session/Session.swift /* Session/Session.swift in Sources */ = {isa = PBXBuildFile; fileRef = __PBXFileRef_Sources/Vapor/Session/Session.swift /* Session/Session.swift */; };
		__src_cc_ref_Sources/Vapor/Session/SessionDriver.swift /* Session/SessionDriver.swift in Sources */ = {isa = PBXBuildFile; fileRef = __PBXFileRef_Sources/Vapor/Session/SessionDriver.swift /* Session/SessionDriver.swift */; };
		__src_cc_ref_Sources/Vapor/Session/SessionMiddleware.swift /* Session/SessionMiddleware.swift in Sources */ = {isa = PBXBuildFile; fileRef = __PBXFileRef_Sources/Vapor/Session/SessionMiddleware.swift /* Session/SessionMiddleware.swift */; };
		__src_cc_ref_Sources/Vapor/Utilities/Dispatch.swift /* Utilities/Dispatch.swift in Sources */ = {isa = PBXBuildFile; fileRef = __PBXFileRef_Sources/Vapor/Utilities/Dispatch.swift /* Utilities/Dispatch.swift */; };
		__src_cc_ref_Sources/Vapor/Utilities/Lock.swift /* Utilities/Lock.swift in Sources */ = {isa = PBXBuildFile; fileRef = __PBXFileRef_Sources/Vapor/Utilities/Lock.swift /* Utilities/Lock.swift */; };
		__src_cc_ref_Sources/Vapor/Utilities/ThreadSafeStore.swift /* Utilities/ThreadSafeStore.swift in Sources */ = {isa = PBXBuildFile; fileRef = __PBXFileRef_Sources/Vapor/Utilities/ThreadSafeStore.swift /* Utilities/ThreadSafeStore.swift */; };
		"__src_cc_ref_Sources/Vapor/Utilities/Vapor+S4.swift" /* Utilities/Vapor+S4.swift in Sources */ = {isa = PBXBuildFile; fileRef = "__PBXFileRef_Sources/Vapor/Utilities/Vapor+S4.swift" /* Utilities/Vapor+S4.swift */; };
		__src_cc_ref_Sources/Vapor/View/RenderDriver.swift /* View/RenderDriver.swift in Sources */ = {isa = PBXBuildFile; fileRef = __PBXFileRef_Sources/Vapor/View/RenderDriver.swift /* View/RenderDriver.swift */; };
		__src_cc_ref_Sources/Vapor/View/View.swift /* View/View.swift in Sources */ = {isa = PBXBuildFile; fileRef = __PBXFileRef_Sources/Vapor/View/View.swift /* View/View.swift */; };
		__src_cc_ref_Sources/VaporDev/Controllers/UserController.swift /* Controllers/UserController.swift in Sources */ = {isa = PBXBuildFile; fileRef = __PBXFileRef_Sources/VaporDev/Controllers/UserController.swift /* Controllers/UserController.swift */; };
		__src_cc_ref_Sources/VaporDev/Middleware/AuthMiddleware.swift /* Middleware/AuthMiddleware.swift in Sources */ = {isa = PBXBuildFile; fileRef = __PBXFileRef_Sources/VaporDev/Middleware/AuthMiddleware.swift /* Middleware/AuthMiddleware.swift */; };
		__src_cc_ref_Sources/VaporDev/Models/User.swift /* Models/User.swift in Sources */ = {isa = PBXBuildFile; fileRef = __PBXFileRef_Sources/VaporDev/Models/User.swift /* Models/User.swift */; };
		__src_cc_ref_Sources/VaporDev/main.swift /* main.swift in Sources */ = {isa = PBXBuildFile; fileRef = __PBXFileRef_Sources/VaporDev/main.swift /* main.swift */; };
		__src_cc_ref_Sources/libc/libc.swift /* libc.swift in Sources */ = {isa = PBXBuildFile; fileRef = __PBXFileRef_Sources/libc/libc.swift /* libc.swift */; };
		__src_cc_ref_Tests/Vapor/ConfigTests.swift /* ConfigTests.swift in Sources */ = {isa = PBXBuildFile; fileRef = __PBXFileRef_Tests/Vapor/ConfigTests.swift /* ConfigTests.swift */; };
		__src_cc_ref_Tests/Vapor/ControllerTests.swift /* ControllerTests.swift in Sources */ = {isa = PBXBuildFile; fileRef = __PBXFileRef_Tests/Vapor/ControllerTests.swift /* ControllerTests.swift */; };
		__src_cc_ref_Tests/Vapor/EnvironmentTests.swift /* EnvironmentTests.swift in Sources */ = {isa = PBXBuildFile; fileRef = __PBXFileRef_Tests/Vapor/EnvironmentTests.swift /* EnvironmentTests.swift */; };
		__src_cc_ref_Tests/Vapor/HTTPStreamTests.swift /* HTTPStreamTests.swift in Sources */ = {isa = PBXBuildFile; fileRef = __PBXFileRef_Tests/Vapor/HTTPStreamTests.swift /* HTTPStreamTests.swift */; };
		__src_cc_ref_Tests/Vapor/HashTests.swift /* HashTests.swift in Sources */ = {isa = PBXBuildFile; fileRef = __PBXFileRef_Tests/Vapor/HashTests.swift /* HashTests.swift */; };
		__src_cc_ref_Tests/Vapor/LogTests.swift /* LogTests.swift in Sources */ = {isa = PBXBuildFile; fileRef = __PBXFileRef_Tests/Vapor/LogTests.swift /* LogTests.swift */; };
		__src_cc_ref_Tests/Vapor/MemorySessionDriverTests.swift /* MemorySessionDriverTests.swift in Sources */ = {isa = PBXBuildFile; fileRef = __PBXFileRef_Tests/Vapor/MemorySessionDriverTests.swift /* MemorySessionDriverTests.swift */; };
		__src_cc_ref_Tests/Vapor/PerformanceTests.swift /* PerformanceTests.swift in Sources */ = {isa = PBXBuildFile; fileRef = __PBXFileRef_Tests/Vapor/PerformanceTests.swift /* PerformanceTests.swift */; };
		__src_cc_ref_Tests/Vapor/ProcessTests.swift /* ProcessTests.swift in Sources */ = {isa = PBXBuildFile; fileRef = __PBXFileRef_Tests/Vapor/ProcessTests.swift /* ProcessTests.swift */; };
		__src_cc_ref_Tests/Vapor/QueryParameterTests.swift /* QueryParameterTests.swift in Sources */ = {isa = PBXBuildFile; fileRef = __PBXFileRef_Tests/Vapor/QueryParameterTests.swift /* QueryParameterTests.swift */; };
		__src_cc_ref_Tests/Vapor/ResponseTests.swift /* ResponseTests.swift in Sources */ = {isa = PBXBuildFile; fileRef = __PBXFileRef_Tests/Vapor/ResponseTests.swift /* ResponseTests.swift */; };
		__src_cc_ref_Tests/Vapor/RouteTests.swift /* RouteTests.swift in Sources */ = {isa = PBXBuildFile; fileRef = __PBXFileRef_Tests/Vapor/RouteTests.swift /* RouteTests.swift */; };
		__src_cc_ref_Tests/Vapor/RouterTests.swift /* RouterTests.swift in Sources */ = {isa = PBXBuildFile; fileRef = __PBXFileRef_Tests/Vapor/RouterTests.swift /* RouterTests.swift */; };
		__src_cc_ref_Tests/Vapor/SessionTests.swift /* SessionTests.swift in Sources */ = {isa = PBXBuildFile; fileRef = __PBXFileRef_Tests/Vapor/SessionTests.swift /* SessionTests.swift */; };
		__src_cc_ref_Tests/Vapor/TestHTTPStream.swift /* TestHTTPStream.swift in Sources */ = {isa = PBXBuildFile; fileRef = __PBXFileRef_Tests/Vapor/TestHTTPStream.swift /* TestHTTPStream.swift */; };
		__src_cc_ref_Tests/Vapor/TypedRouteTests.swift /* TypedRouteTests.swift in Sources */ = {isa = PBXBuildFile; fileRef = __PBXFileRef_Tests/Vapor/TypedRouteTests.swift /* TypedRouteTests.swift */; };
/* End PBXBuildFile section */

/* Begin PBXContainerItemProxy section */
<<<<<<< HEAD
		80CA49991CB5D4FF00411B9D /* PBXContainerItemProxy */ = {
			isa = PBXContainerItemProxy;
			containerPortal = __RootObject_ /* Project object */;
			proxyType = 1;
			remoteGlobalIDString = "______Target_OperatingSystem";
			remoteInfo = OperatingSystem;
		};
		80CA499A1CB5D4FF00411B9D /* PBXContainerItemProxy */ = {
=======
		C3DBDB921CB5E8E70077DB3A /* PBXContainerItemProxy */ = {
>>>>>>> 809a0da5
			isa = PBXContainerItemProxy;
			containerPortal = __RootObject_ /* Project object */;
			proxyType = 1;
			remoteGlobalIDString = "______Target_C7";
			remoteInfo = C7;
		};
<<<<<<< HEAD
		80CA499B1CB5D4FF00411B9D /* PBXContainerItemProxy */ = {
=======
		C3DBDB931CB5E8E70077DB3A /* PBXContainerItemProxy */ = {
>>>>>>> 809a0da5
			isa = PBXContainerItemProxy;
			containerPortal = __RootObject_ /* Project object */;
			proxyType = 1;
			remoteGlobalIDString = "______Target_OperatingSystem";
			remoteInfo = OperatingSystem;
		};
<<<<<<< HEAD
		80CA499C1CB5D4FF00411B9D /* PBXContainerItemProxy */ = {
			isa = PBXContainerItemProxy;
			containerPortal = __RootObject_ /* Project object */;
			proxyType = 1;
			remoteGlobalIDString = "______Target_InterchangeData";
			remoteInfo = InterchangeData;
		};
		80CA499D1CB5D4FF00411B9D /* PBXContainerItemProxy */ = {
			isa = PBXContainerItemProxy;
			containerPortal = __RootObject_ /* Project object */;
			proxyType = 1;
			remoteGlobalIDString = "______Target_Strand";
			remoteInfo = Strand;
		};
		80CA499E1CB5D4FF00411B9D /* PBXContainerItemProxy */ = {
=======
		C3DBDB941CB5E8E70077DB3A /* PBXContainerItemProxy */ = {
			isa = PBXContainerItemProxy;
			containerPortal = __RootObject_ /* Project object */;
			proxyType = 1;
			remoteGlobalIDString = "______Target_Data";
			remoteInfo = Data;
		};
		C3DBDB951CB5E8E70077DB3A /* PBXContainerItemProxy */ = {
			isa = PBXContainerItemProxy;
			containerPortal = __RootObject_ /* Project object */;
			proxyType = 1;
			remoteGlobalIDString = "______Target_InterchangeData";
			remoteInfo = InterchangeData;
		};
		C3DBDB961CB5E8E70077DB3A /* PBXContainerItemProxy */ = {
>>>>>>> 809a0da5
			isa = PBXContainerItemProxy;
			containerPortal = __RootObject_ /* Project object */;
			proxyType = 1;
			remoteGlobalIDString = "______Target_CryptoEssentials";
			remoteInfo = CryptoEssentials;
		};
<<<<<<< HEAD
		80CA499F1CB5D4FF00411B9D /* PBXContainerItemProxy */ = {
			isa = PBXContainerItemProxy;
			containerPortal = __RootObject_ /* Project object */;
			proxyType = 1;
			remoteGlobalIDString = "______Target_SHA1";
			remoteInfo = SHA1;
		};
		80CA49A01CB5D4FF00411B9D /* PBXContainerItemProxy */ = {
=======
		C3DBDB971CB5E8E70077DB3A /* PBXContainerItemProxy */ = {
			isa = PBXContainerItemProxy;
			containerPortal = __RootObject_ /* Project object */;
			proxyType = 1;
			remoteGlobalIDString = "______Target_CryptoEssentials";
			remoteInfo = CryptoEssentials;
		};
		C3DBDB981CB5E8E70077DB3A /* PBXContainerItemProxy */ = {
>>>>>>> 809a0da5
			isa = PBXContainerItemProxy;
			containerPortal = __RootObject_ /* Project object */;
			proxyType = 1;
			remoteGlobalIDString = "______Target_SHA2";
			remoteInfo = SHA2;
		};
<<<<<<< HEAD
		80CA49A11CB5D4FF00411B9D /* PBXContainerItemProxy */ = {
=======
		C3DBDB991CB5E8E70077DB3A /* PBXContainerItemProxy */ = {
>>>>>>> 809a0da5
			isa = PBXContainerItemProxy;
			containerPortal = __RootObject_ /* Project object */;
			proxyType = 1;
			remoteGlobalIDString = "______Target_HMAC";
			remoteInfo = HMAC;
		};
<<<<<<< HEAD
		80CA49A21CB5D4FF00411B9D /* PBXContainerItemProxy */ = {
=======
		C3DBDB9A1CB5E8E70077DB3A /* PBXContainerItemProxy */ = {
>>>>>>> 809a0da5
			isa = PBXContainerItemProxy;
			containerPortal = __RootObject_ /* Project object */;
			proxyType = 1;
			remoteGlobalIDString = "______Target_Hummingbird";
			remoteInfo = Hummingbird;
		};
<<<<<<< HEAD
		80CA49A31CB5D4FF00411B9D /* PBXContainerItemProxy */ = {
=======
		C3DBDB9B1CB5E8E70077DB3A /* PBXContainerItemProxy */ = {
>>>>>>> 809a0da5
			isa = PBXContainerItemProxy;
			containerPortal = __RootObject_ /* Project object */;
			proxyType = 1;
			remoteGlobalIDString = "______Target_JSON";
			remoteInfo = JSON;
		};
<<<<<<< HEAD
		80CA49A41CB5D4FF00411B9D /* PBXContainerItemProxy */ = {
=======
		C3DBDB9C1CB5E8E70077DB3A /* PBXContainerItemProxy */ = {
>>>>>>> 809a0da5
			isa = PBXContainerItemProxy;
			containerPortal = __RootObject_ /* Project object */;
			proxyType = 1;
			remoteGlobalIDString = "______Target_String";
			remoteInfo = String;
		};
<<<<<<< HEAD
		80CA49A51CB5D4FF00411B9D /* PBXContainerItemProxy */ = {
			isa = PBXContainerItemProxy;
			containerPortal = __RootObject_ /* Project object */;
			proxyType = 1;
			remoteGlobalIDString = "______Target_libc";
			remoteInfo = libc;
		};
		80CA49A61CB5D4FF00411B9D /* PBXContainerItemProxy */ = {
=======
		C3DBDB9D1CB5E8E70077DB3A /* PBXContainerItemProxy */ = {
			isa = PBXContainerItemProxy;
			containerPortal = __RootObject_ /* Project object */;
			proxyType = 1;
			remoteGlobalIDString = "______Target_S4";
			remoteInfo = S4;
		};
		C3DBDB9E1CB5E8E70077DB3A /* PBXContainerItemProxy */ = {
>>>>>>> 809a0da5
			isa = PBXContainerItemProxy;
			containerPortal = __RootObject_ /* Project object */;
			proxyType = 1;
			remoteGlobalIDString = "______Target_Vapor";
			remoteInfo = Vapor;
		};
		C3DBDB9F1CB5E8E70077DB3A /* PBXContainerItemProxy */ = {
			isa = PBXContainerItemProxy;
			containerPortal = __RootObject_ /* Project object */;
			proxyType = 1;
			remoteGlobalIDString = "______Target_Vapor";
			remoteInfo = Vapor;
		};
/* End PBXContainerItemProxy section */

/* Begin PBXFileReference section */
		80CA49A71CB5D65900411B9D /* EventTests.swift */ = {isa = PBXFileReference; fileEncoding = 4; lastKnownFileType = sourcecode.swift; path = EventTests.swift; sourceTree = "<group>"; };
		__PBXFileRef_Package.swift /* Package.swift */ = {isa = PBXFileReference; lastKnownFileType = sourcecode.swift; name = Package.swift; path = /Users/loganwright/Dropbox/Programming/xCode/vapor/Package.swift; sourceTree = "<group>"; };
		"__PBXFileRef_Packages/C7-0.2.0/Sources/AsyncStream.swift" /* AsyncStream.swift */ = {isa = PBXFileReference; lastKnownFileType = sourcecode.swift; path = AsyncStream.swift; sourceTree = "<group>"; };
		"__PBXFileRef_Packages/C7-0.2.0/Sources/AsyncStreamClient.swift" /* AsyncStreamClient.swift */ = {isa = PBXFileReference; lastKnownFileType = sourcecode.swift; path = AsyncStreamClient.swift; sourceTree = "<group>"; };
		"__PBXFileRef_Packages/C7-0.2.0/Sources/AsyncStreamServer.swift" /* AsyncStreamServer.swift */ = {isa = PBXFileReference; lastKnownFileType = sourcecode.swift; path = AsyncStreamServer.swift; sourceTree = "<group>"; };
		"__PBXFileRef_Packages/C7-0.2.0/Sources/Byte.swift" /* Byte.swift */ = {isa = PBXFileReference; lastKnownFileType = sourcecode.swift; path = Byte.swift; sourceTree = "<group>"; };
		"__PBXFileRef_Packages/C7-0.2.0/Sources/CaseInsensitiveString.swift" /* CaseInsensitiveString.swift */ = {isa = PBXFileReference; lastKnownFileType = sourcecode.swift; path = CaseInsensitiveString.swift; sourceTree = "<group>"; };
		"__PBXFileRef_Packages/C7-0.2.0/Sources/CustomDataStore.swift" /* CustomDataStore.swift */ = {isa = PBXFileReference; lastKnownFileType = sourcecode.swift; path = CustomDataStore.swift; sourceTree = "<group>"; };
		"__PBXFileRef_Packages/C7-0.2.0/Sources/Data.swift" /* Data.swift */ = {isa = PBXFileReference; lastKnownFileType = sourcecode.swift; path = Data.swift; sourceTree = "<group>"; };
		"__PBXFileRef_Packages/C7-0.2.0/Sources/Drain.swift" /* Drain.swift */ = {isa = PBXFileReference; lastKnownFileType = sourcecode.swift; path = Drain.swift; sourceTree = "<group>"; };
		"__PBXFileRef_Packages/C7-0.2.0/Sources/Storage.swift" /* Storage.swift */ = {isa = PBXFileReference; lastKnownFileType = sourcecode.swift; path = Storage.swift; sourceTree = "<group>"; };
		"__PBXFileRef_Packages/C7-0.2.0/Sources/Stream.swift" /* Stream.swift */ = {isa = PBXFileReference; lastKnownFileType = sourcecode.swift; path = Stream.swift; sourceTree = "<group>"; };
		"__PBXFileRef_Packages/C7-0.2.0/Sources/StreamClient.swift" /* StreamClient.swift */ = {isa = PBXFileReference; lastKnownFileType = sourcecode.swift; path = StreamClient.swift; sourceTree = "<group>"; };
		"__PBXFileRef_Packages/C7-0.2.0/Sources/StreamSequence.swift" /* StreamSequence.swift */ = {isa = PBXFileReference; lastKnownFileType = sourcecode.swift; path = StreamSequence.swift; sourceTree = "<group>"; };
		"__PBXFileRef_Packages/C7-0.2.0/Sources/StreamServer.swift" /* StreamServer.swift */ = {isa = PBXFileReference; lastKnownFileType = sourcecode.swift; path = StreamServer.swift; sourceTree = "<group>"; };
		"__PBXFileRef_Packages/C7-0.2.0/Sources/URI.swift" /* URI.swift */ = {isa = PBXFileReference; lastKnownFileType = sourcecode.swift; path = URI.swift; sourceTree = "<group>"; };
		"__PBXFileRef_Packages/C7-0.2.0/Tests/C7/ExampleTests.swift" /* ExampleTests.swift */ = {isa = PBXFileReference; lastKnownFileType = sourcecode.swift; path = ExampleTests.swift; sourceTree = "<group>"; };
		"__PBXFileRef_Packages/CryptoEssentials-0.2.1/Sources/BytesSequence.swift" /* BytesSequence.swift */ = {isa = PBXFileReference; lastKnownFileType = sourcecode.swift; path = BytesSequence.swift; sourceTree = "<group>"; };
		"__PBXFileRef_Packages/CryptoEssentials-0.2.1/Sources/CSArrayType+Extension.swift" /* CSArrayType+Extension.swift */ = {isa = PBXFileReference; lastKnownFileType = sourcecode.swift; path = "CSArrayType+Extension.swift"; sourceTree = "<group>"; };
		"__PBXFileRef_Packages/CryptoEssentials-0.2.1/Sources/Generics.swift" /* Generics.swift */ = {isa = PBXFileReference; lastKnownFileType = sourcecode.swift; path = Generics.swift; sourceTree = "<group>"; };
		"__PBXFileRef_Packages/CryptoEssentials-0.2.1/Sources/HashProtocol.swift" /* HashProtocol.swift */ = {isa = PBXFileReference; lastKnownFileType = sourcecode.swift; path = HashProtocol.swift; sourceTree = "<group>"; };
		"__PBXFileRef_Packages/CryptoEssentials-0.2.1/Sources/IntExtension.swift" /* IntExtension.swift */ = {isa = PBXFileReference; lastKnownFileType = sourcecode.swift; path = IntExtension.swift; sourceTree = "<group>"; };
		"__PBXFileRef_Packages/CryptoEssentials-0.2.1/Sources/IntegerConvertible.swift" /* IntegerConvertible.swift */ = {isa = PBXFileReference; lastKnownFileType = sourcecode.swift; path = IntegerConvertible.swift; sourceTree = "<group>"; };
		"__PBXFileRef_Packages/CryptoEssentials-0.2.1/Sources/NSData+Extensions.swift" /* NSData+Extensions.swift */ = {isa = PBXFileReference; lastKnownFileType = sourcecode.swift; path = "NSData+Extensions.swift"; sourceTree = "<group>"; };
		"__PBXFileRef_Packages/CryptoEssentials-0.2.1/Sources/Operators.swift" /* Operators.swift */ = {isa = PBXFileReference; lastKnownFileType = sourcecode.swift; path = Operators.swift; sourceTree = "<group>"; };
		"__PBXFileRef_Packages/CryptoEssentials-0.2.1/Sources/Utils.swift" /* Utils.swift */ = {isa = PBXFileReference; lastKnownFileType = sourcecode.swift; path = Utils.swift; sourceTree = "<group>"; };
		"__PBXFileRef_Packages/Data-0.4.9/Source/Data.swift" /* Data.swift */ = {isa = PBXFileReference; lastKnownFileType = sourcecode.swift; path = Data.swift; sourceTree = "<group>"; };
<<<<<<< HEAD
		"__PBXFileRef_Packages/HMAC-0.2.2/Sources/HMAC.swift" /* HMAC.swift */ = {isa = PBXFileReference; lastKnownFileType = sourcecode.swift; path = HMAC.swift; sourceTree = "<group>"; };
=======
		"__PBXFileRef_Packages/HMAC-0.3.1/Sources/HMAC.swift" /* HMAC.swift */ = {isa = PBXFileReference; lastKnownFileType = sourcecode.swift; path = HMAC.swift; sourceTree = "<group>"; };
>>>>>>> 809a0da5
		"__PBXFileRef_Packages/Hummingbird-1.1.2/Sources/Socket.swift" /* Socket.swift */ = {isa = PBXFileReference; lastKnownFileType = sourcecode.swift; path = Socket.swift; sourceTree = "<group>"; };
		"__PBXFileRef_Packages/Hummingbird-1.1.2/Sources/String+Transcoding.swift" /* String+Transcoding.swift */ = {isa = PBXFileReference; lastKnownFileType = sourcecode.swift; path = "String+Transcoding.swift"; sourceTree = "<group>"; };
		"__PBXFileRef_Packages/Hummingbird-1.1.2/Tests/Hummingbird/SocketTests.swift" /* SocketTests.swift */ = {isa = PBXFileReference; lastKnownFileType = sourcecode.swift; path = SocketTests.swift; sourceTree = "<group>"; };
		"__PBXFileRef_Packages/InterchangeData-0.4.3/Source/InterchangeData.swift" /* InterchangeData.swift */ = {isa = PBXFileReference; lastKnownFileType = sourcecode.swift; path = InterchangeData.swift; sourceTree = "<group>"; };
		"__PBXFileRef_Packages/JSON-0.4.1/Source/JSON.swift" /* JSON.swift */ = {isa = PBXFileReference; lastKnownFileType = sourcecode.swift; path = JSON.swift; sourceTree = "<group>"; };
		"__PBXFileRef_Packages/JSON-0.4.1/Source/JSONInterchangeDataParser.swift" /* JSONInterchangeDataParser.swift */ = {isa = PBXFileReference; lastKnownFileType = sourcecode.swift; path = JSONInterchangeDataParser.swift; sourceTree = "<group>"; };
		"__PBXFileRef_Packages/JSON-0.4.1/Source/JSONInterchangeDataSerializer.swift" /* JSONInterchangeDataSerializer.swift */ = {isa = PBXFileReference; lastKnownFileType = sourcecode.swift; path = JSONInterchangeDataSerializer.swift; sourceTree = "<group>"; };
		"__PBXFileRef_Packages/JSON-0.4.1/Source/JSONParser.swift" /* JSONParser.swift */ = {isa = PBXFileReference; lastKnownFileType = sourcecode.swift; path = JSONParser.swift; sourceTree = "<group>"; };
		"__PBXFileRef_Packages/JSON-0.4.1/Source/JSONSerializer.swift" /* JSONSerializer.swift */ = {isa = PBXFileReference; lastKnownFileType = sourcecode.swift; path = JSONSerializer.swift; sourceTree = "<group>"; };
		"__PBXFileRef_Packages/OperatingSystem-0.4.2/Sources/OperatingSystem.swift" /* OperatingSystem.swift */ = {isa = PBXFileReference; lastKnownFileType = sourcecode.swift; path = OperatingSystem.swift; sourceTree = "<group>"; };
		"__PBXFileRef_Packages/S4-0.2.1/Sources/AsyncClient.swift" /* AsyncClient.swift */ = {isa = PBXFileReference; lastKnownFileType = sourcecode.swift; path = AsyncClient.swift; sourceTree = "<group>"; };
		"__PBXFileRef_Packages/S4-0.2.1/Sources/AsyncMiddleware.swift" /* AsyncMiddleware.swift */ = {isa = PBXFileReference; lastKnownFileType = sourcecode.swift; path = AsyncMiddleware.swift; sourceTree = "<group>"; };
		"__PBXFileRef_Packages/S4-0.2.1/Sources/AsyncResponder.swift" /* AsyncResponder.swift */ = {isa = PBXFileReference; lastKnownFileType = sourcecode.swift; path = AsyncResponder.swift; sourceTree = "<group>"; };
		"__PBXFileRef_Packages/S4-0.2.1/Sources/AsyncRoute.swift" /* AsyncRoute.swift */ = {isa = PBXFileReference; lastKnownFileType = sourcecode.swift; path = AsyncRoute.swift; sourceTree = "<group>"; };
		"__PBXFileRef_Packages/S4-0.2.1/Sources/AsyncRouteMatcher.swift" /* AsyncRouteMatcher.swift */ = {isa = PBXFileReference; lastKnownFileType = sourcecode.swift; path = AsyncRouteMatcher.swift; sourceTree = "<group>"; };
		"__PBXFileRef_Packages/S4-0.2.1/Sources/AsyncRouter.swift" /* AsyncRouter.swift */ = {isa = PBXFileReference; lastKnownFileType = sourcecode.swift; path = AsyncRouter.swift; sourceTree = "<group>"; };
		"__PBXFileRef_Packages/S4-0.2.1/Sources/AsyncServer.swift" /* AsyncServer.swift */ = {isa = PBXFileReference; lastKnownFileType = sourcecode.swift; path = AsyncServer.swift; sourceTree = "<group>"; };
		"__PBXFileRef_Packages/S4-0.2.1/Sources/Body.swift" /* Body.swift */ = {isa = PBXFileReference; lastKnownFileType = sourcecode.swift; path = Body.swift; sourceTree = "<group>"; };
		"__PBXFileRef_Packages/S4-0.2.1/Sources/Client.swift" /* Client.swift */ = {isa = PBXFileReference; lastKnownFileType = sourcecode.swift; path = Client.swift; sourceTree = "<group>"; };
		"__PBXFileRef_Packages/S4-0.2.1/Sources/HeaderName.swift" /* HeaderName.swift */ = {isa = PBXFileReference; lastKnownFileType = sourcecode.swift; path = HeaderName.swift; sourceTree = "<group>"; };
		"__PBXFileRef_Packages/S4-0.2.1/Sources/HeaderValues.swift" /* HeaderValues.swift */ = {isa = PBXFileReference; lastKnownFileType = sourcecode.swift; path = HeaderValues.swift; sourceTree = "<group>"; };
		"__PBXFileRef_Packages/S4-0.2.1/Sources/Headers.swift" /* Headers.swift */ = {isa = PBXFileReference; lastKnownFileType = sourcecode.swift; path = Headers.swift; sourceTree = "<group>"; };
		"__PBXFileRef_Packages/S4-0.2.1/Sources/Message.swift" /* Message.swift */ = {isa = PBXFileReference; lastKnownFileType = sourcecode.swift; path = Message.swift; sourceTree = "<group>"; };
		"__PBXFileRef_Packages/S4-0.2.1/Sources/Method.swift" /* Method.swift */ = {isa = PBXFileReference; lastKnownFileType = sourcecode.swift; path = Method.swift; sourceTree = "<group>"; };
		"__PBXFileRef_Packages/S4-0.2.1/Sources/Middleware.swift" /* Middleware.swift */ = {isa = PBXFileReference; lastKnownFileType = sourcecode.swift; path = Middleware.swift; sourceTree = "<group>"; };
		"__PBXFileRef_Packages/S4-0.2.1/Sources/Request.swift" /* Request.swift */ = {isa = PBXFileReference; lastKnownFileType = sourcecode.swift; path = Request.swift; sourceTree = "<group>"; };
		"__PBXFileRef_Packages/S4-0.2.1/Sources/RequestConvertible.swift" /* RequestConvertible.swift */ = {isa = PBXFileReference; lastKnownFileType = sourcecode.swift; path = RequestConvertible.swift; sourceTree = "<group>"; };
		"__PBXFileRef_Packages/S4-0.2.1/Sources/RequestInitializable.swift" /* RequestInitializable.swift */ = {isa = PBXFileReference; lastKnownFileType = sourcecode.swift; path = RequestInitializable.swift; sourceTree = "<group>"; };
		"__PBXFileRef_Packages/S4-0.2.1/Sources/RequestParser.swift" /* RequestParser.swift */ = {isa = PBXFileReference; lastKnownFileType = sourcecode.swift; path = RequestParser.swift; sourceTree = "<group>"; };
		"__PBXFileRef_Packages/S4-0.2.1/Sources/RequestRepresentable.swift" /* RequestRepresentable.swift */ = {isa = PBXFileReference; lastKnownFileType = sourcecode.swift; path = RequestRepresentable.swift; sourceTree = "<group>"; };
		"__PBXFileRef_Packages/S4-0.2.1/Sources/RequestSerializer.swift" /* RequestSerializer.swift */ = {isa = PBXFileReference; lastKnownFileType = sourcecode.swift; path = RequestSerializer.swift; sourceTree = "<group>"; };
		"__PBXFileRef_Packages/S4-0.2.1/Sources/Responder.swift" /* Responder.swift */ = {isa = PBXFileReference; lastKnownFileType = sourcecode.swift; path = Responder.swift; sourceTree = "<group>"; };
		"__PBXFileRef_Packages/S4-0.2.1/Sources/Response.swift" /* Response.swift */ = {isa = PBXFileReference; lastKnownFileType = sourcecode.swift; path = Response.swift; sourceTree = "<group>"; };
		"__PBXFileRef_Packages/S4-0.2.1/Sources/ResponseConvertible.swift" /* ResponseConvertible.swift */ = {isa = PBXFileReference; lastKnownFileType = sourcecode.swift; path = ResponseConvertible.swift; sourceTree = "<group>"; };
		"__PBXFileRef_Packages/S4-0.2.1/Sources/ResponseInitializable.swift" /* ResponseInitializable.swift */ = {isa = PBXFileReference; lastKnownFileType = sourcecode.swift; path = ResponseInitializable.swift; sourceTree = "<group>"; };
		"__PBXFileRef_Packages/S4-0.2.1/Sources/ResponseParser.swift" /* ResponseParser.swift */ = {isa = PBXFileReference; lastKnownFileType = sourcecode.swift; path = ResponseParser.swift; sourceTree = "<group>"; };
		"__PBXFileRef_Packages/S4-0.2.1/Sources/ResponseRepresentable.swift" /* ResponseRepresentable.swift */ = {isa = PBXFileReference; lastKnownFileType = sourcecode.swift; path = ResponseRepresentable.swift; sourceTree = "<group>"; };
		"__PBXFileRef_Packages/S4-0.2.1/Sources/ResponseSerializer.swift" /* ResponseSerializer.swift */ = {isa = PBXFileReference; lastKnownFileType = sourcecode.swift; path = ResponseSerializer.swift; sourceTree = "<group>"; };
		"__PBXFileRef_Packages/S4-0.2.1/Sources/Route.swift" /* Route.swift */ = {isa = PBXFileReference; lastKnownFileType = sourcecode.swift; path = Route.swift; sourceTree = "<group>"; };
		"__PBXFileRef_Packages/S4-0.2.1/Sources/RouteMatcher.swift" /* RouteMatcher.swift */ = {isa = PBXFileReference; lastKnownFileType = sourcecode.swift; path = RouteMatcher.swift; sourceTree = "<group>"; };
		"__PBXFileRef_Packages/S4-0.2.1/Sources/Router.swift" /* Router.swift */ = {isa = PBXFileReference; lastKnownFileType = sourcecode.swift; path = Router.swift; sourceTree = "<group>"; };
		"__PBXFileRef_Packages/S4-0.2.1/Sources/S4.swift" /* S4.swift */ = {isa = PBXFileReference; lastKnownFileType = sourcecode.swift; path = S4.swift; sourceTree = "<group>"; };
		"__PBXFileRef_Packages/S4-0.2.1/Sources/Server.swift" /* Server.swift */ = {isa = PBXFileReference; lastKnownFileType = sourcecode.swift; path = Server.swift; sourceTree = "<group>"; };
		"__PBXFileRef_Packages/S4-0.2.1/Sources/Status.swift" /* Status.swift */ = {isa = PBXFileReference; lastKnownFileType = sourcecode.swift; path = Status.swift; sourceTree = "<group>"; };
		"__PBXFileRef_Packages/S4-0.2.1/Sources/Version.swift" /* Version.swift */ = {isa = PBXFileReference; lastKnownFileType = sourcecode.swift; path = Version.swift; sourceTree = "<group>"; };
		"__PBXFileRef_Packages/S4-0.2.1/Tests/S4/BodyTests.swift" /* BodyTests.swift */ = {isa = PBXFileReference; lastKnownFileType = sourcecode.swift; path = BodyTests.swift; sourceTree = "<group>"; };
		"__PBXFileRef_Packages/S4-0.2.1/Tests/S4/ExampleTests.swift" /* ExampleTests.swift */ = {isa = PBXFileReference; lastKnownFileType = sourcecode.swift; path = ExampleTests.swift; sourceTree = "<group>"; };
		"__PBXFileRef_Packages/SHA2-0.1.0/Sources/SHA2.swift" /* SHA2.swift */ = {isa = PBXFileReference; lastKnownFileType = sourcecode.swift; path = SHA2.swift; sourceTree = "<group>"; };
		"__PBXFileRef_Packages/Strand-1.1.0/Sources/Strand.swift" /* Strand.swift */ = {isa = PBXFileReference; lastKnownFileType = sourcecode.swift; path = Strand.swift; sourceTree = "<group>"; };
		"__PBXFileRef_Packages/String-0.4.3/Source/String.swift" /* String.swift */ = {isa = PBXFileReference; lastKnownFileType = sourcecode.swift; path = String.swift; sourceTree = "<group>"; };
		__PBXFileRef_Sources/Generator/main.swift /* main.swift */ = {isa = PBXFileReference; lastKnownFileType = sourcecode.swift; path = main.swift; sourceTree = "<group>"; };
		__PBXFileRef_Sources/Vapor/Config/Config.swift /* Config/Config.swift */ = {isa = PBXFileReference; lastKnownFileType = sourcecode.swift; path = Config/Config.swift; sourceTree = "<group>"; };
		__PBXFileRef_Sources/Vapor/Core/Abort.swift /* Core/Abort.swift */ = {isa = PBXFileReference; lastKnownFileType = sourcecode.swift; path = Core/Abort.swift; sourceTree = "<group>"; };
		__PBXFileRef_Sources/Vapor/Core/Application.swift /* Core/Application.swift */ = {isa = PBXFileReference; lastKnownFileType = sourcecode.swift; path = Core/Application.swift; sourceTree = "<group>"; };
		__PBXFileRef_Sources/Vapor/Core/Environment.swift /* Core/Environment.swift */ = {isa = PBXFileReference; lastKnownFileType = sourcecode.swift; path = Core/Environment.swift; sourceTree = "<group>"; };
		__PBXFileRef_Sources/Vapor/Core/Generated.swift /* Core/Generated.swift */ = {isa = PBXFileReference; lastKnownFileType = sourcecode.swift; path = Core/Generated.swift; sourceTree = "<group>"; };
		__PBXFileRef_Sources/Vapor/Core/Provider.swift /* Core/Provider.swift */ = {isa = PBXFileReference; lastKnownFileType = sourcecode.swift; path = Core/Provider.swift; sourceTree = "<group>"; };
		__PBXFileRef_Sources/Vapor/Events/Events.swift /* Events/Events.swift */ = {isa = PBXFileReference; lastKnownFileType = sourcecode.swift; path = Events/Events.swift; sourceTree = "<group>"; };
		__PBXFileRef_Sources/Vapor/Fixes/FileManager.swift /* Fixes/FileManager.swift */ = {isa = PBXFileReference; lastKnownFileType = sourcecode.swift; path = Fixes/FileManager.swift; sourceTree = "<group>"; };
		__PBXFileRef_Sources/Vapor/Fixes/StringExtensions.swift /* Fixes/StringExtensions.swift */ = {isa = PBXFileReference; lastKnownFileType = sourcecode.swift; path = Fixes/StringExtensions.swift; sourceTree = "<group>"; };
		__PBXFileRef_Sources/Vapor/Hash/Hash.swift /* Hash/Hash.swift */ = {isa = PBXFileReference; lastKnownFileType = sourcecode.swift; path = Hash/Hash.swift; sourceTree = "<group>"; };
		__PBXFileRef_Sources/Vapor/Hash/HashDriver.swift /* Hash/HashDriver.swift */ = {isa = PBXFileReference; lastKnownFileType = sourcecode.swift; path = Hash/HashDriver.swift; sourceTree = "<group>"; };
		"__PBXFileRef_Sources/Vapor/Hash/Int+Random.swift" /* Hash/Int+Random.swift */ = {isa = PBXFileReference; lastKnownFileType = sourcecode.swift; path = "Hash/Int+Random.swift"; sourceTree = "<group>"; };
		__PBXFileRef_Sources/Vapor/Hash/SHAHasher.swift /* Hash/SHAHasher.swift */ = {isa = PBXFileReference; lastKnownFileType = sourcecode.swift; path = Hash/SHAHasher.swift; sourceTree = "<group>"; };
		__PBXFileRef_Sources/Vapor/JSON/JSON.swift /* JSON/JSON.swift */ = {isa = PBXFileReference; lastKnownFileType = sourcecode.swift; path = JSON/JSON.swift; sourceTree = "<group>"; };
		__PBXFileRef_Sources/Vapor/Log/Log.swift /* Log/Log.swift */ = {isa = PBXFileReference; lastKnownFileType = sourcecode.swift; path = Log/Log.swift; sourceTree = "<group>"; };
		__PBXFileRef_Sources/Vapor/Log/LogDriver.swift /* Log/LogDriver.swift */ = {isa = PBXFileReference; lastKnownFileType = sourcecode.swift; path = Log/LogDriver.swift; sourceTree = "<group>"; };
		__PBXFileRef_Sources/Vapor/Middleware/AbortMiddleware.swift /* Middleware/AbortMiddleware.swift */ = {isa = PBXFileReference; lastKnownFileType = sourcecode.swift; path = Middleware/AbortMiddleware.swift; sourceTree = "<group>"; };
		__PBXFileRef_Sources/Vapor/Node/Node.swift /* Node/Node.swift */ = {isa = PBXFileReference; lastKnownFileType = sourcecode.swift; path = Node/Node.swift; sourceTree = "<group>"; };
		__PBXFileRef_Sources/Vapor/Node/NodeInitializable.swift /* Node/NodeInitializable.swift */ = {isa = PBXFileReference; lastKnownFileType = sourcecode.swift; path = Node/NodeInitializable.swift; sourceTree = "<group>"; };
		__PBXFileRef_Sources/Vapor/Process/Process.swift /* Process/Process.swift */ = {isa = PBXFileReference; lastKnownFileType = sourcecode.swift; path = Process/Process.swift; sourceTree = "<group>"; };
		__PBXFileRef_Sources/Vapor/Request/Request.swift /* Request/Request.swift */ = {isa = PBXFileReference; lastKnownFileType = sourcecode.swift; path = Request/Request.swift; sourceTree = "<group>"; };
		__PBXFileRef_Sources/Vapor/Request/RequestContent.swift /* Request/RequestContent.swift */ = {isa = PBXFileReference; lastKnownFileType = sourcecode.swift; path = Request/RequestContent.swift; sourceTree = "<group>"; };
		__PBXFileRef_Sources/Vapor/Response/Response.swift /* Response/Response.swift */ = {isa = PBXFileReference; lastKnownFileType = sourcecode.swift; path = Response/Response.swift; sourceTree = "<group>"; };
		__PBXFileRef_Sources/Vapor/Response/ResponseRepresentable.swift /* Response/ResponseRepresentable.swift */ = {isa = PBXFileReference; lastKnownFileType = sourcecode.swift; path = Response/ResponseRepresentable.swift; sourceTree = "<group>"; };
		__PBXFileRef_Sources/Vapor/Router/Branch.swift /* Router/Branch.swift */ = {isa = PBXFileReference; lastKnownFileType = sourcecode.swift; path = Router/Branch.swift; sourceTree = "<group>"; };
		__PBXFileRef_Sources/Vapor/Router/BranchRouter.swift /* Router/BranchRouter.swift */ = {isa = PBXFileReference; lastKnownFileType = sourcecode.swift; path = Router/BranchRouter.swift; sourceTree = "<group>"; };
		__PBXFileRef_Sources/Vapor/Router/RouterDriver.swift /* Router/RouterDriver.swift */ = {isa = PBXFileReference; lastKnownFileType = sourcecode.swift; path = Router/RouterDriver.swift; sourceTree = "<group>"; };
		"__PBXFileRef_Sources/Vapor/Routing/Application+Route.swift" /* Routing/Application+Route.swift */ = {isa = PBXFileReference; lastKnownFileType = sourcecode.swift; path = "Routing/Application+Route.swift"; sourceTree = "<group>"; };
		__PBXFileRef_Sources/Vapor/Routing/ApplicationInitializable.swift /* Routing/ApplicationInitializable.swift */ = {isa = PBXFileReference; lastKnownFileType = sourcecode.swift; path = Routing/ApplicationInitializable.swift; sourceTree = "<group>"; };
		__PBXFileRef_Sources/Vapor/Routing/Controller.swift /* Routing/Controller.swift */ = {isa = PBXFileReference; lastKnownFileType = sourcecode.swift; path = Routing/Controller.swift; sourceTree = "<group>"; };
		__PBXFileRef_Sources/Vapor/Routing/DefaultInitializable.swift /* Routing/DefaultInitializable.swift */ = {isa = PBXFileReference; lastKnownFileType = sourcecode.swift; path = Routing/DefaultInitializable.swift; sourceTree = "<group>"; };
		__PBXFileRef_Sources/Vapor/Routing/ResourceController.swift /* Routing/ResourceController.swift */ = {isa = PBXFileReference; lastKnownFileType = sourcecode.swift; path = Routing/ResourceController.swift; sourceTree = "<group>"; };
		__PBXFileRef_Sources/Vapor/Routing/Route.swift /* Routing/Route.swift */ = {isa = PBXFileReference; lastKnownFileType = sourcecode.swift; path = Routing/Route.swift; sourceTree = "<group>"; };
		__PBXFileRef_Sources/Vapor/Server/HTTPStream.swift /* Server/HTTPStream.swift */ = {isa = PBXFileReference; lastKnownFileType = sourcecode.swift; path = Server/HTTPStream.swift; sourceTree = "<group>"; };
		__PBXFileRef_Sources/Vapor/Server/HTTPStreamHeader.swift /* Server/HTTPStreamHeader.swift */ = {isa = PBXFileReference; lastKnownFileType = sourcecode.swift; path = Server/HTTPStreamHeader.swift; sourceTree = "<group>"; };
		__PBXFileRef_Sources/Vapor/Server/HTTPStreamServer.swift /* Server/HTTPStreamServer.swift */ = {isa = PBXFileReference; lastKnownFileType = sourcecode.swift; path = Server/HTTPStreamServer.swift; sourceTree = "<group>"; };
		"__PBXFileRef_Sources/Vapor/Server/Vapor+Hummingbird.swift" /* Server/Vapor+Hummingbird.swift */ = {isa = PBXFileReference; lastKnownFileType = sourcecode.swift; path = "Server/Vapor+Hummingbird.swift"; sourceTree = "<group>"; };
		__PBXFileRef_Sources/Vapor/Session/MemorySessionDriver.swift /* Session/MemorySessionDriver.swift */ = {isa = PBXFileReference; lastKnownFileType = sourcecode.swift; path = Session/MemorySessionDriver.swift; sourceTree = "<group>"; };
		__PBXFileRef_Sources/Vapor/Session/Session.swift /* Session/Session.swift */ = {isa = PBXFileReference; lastKnownFileType = sourcecode.swift; path = Session/Session.swift; sourceTree = "<group>"; };
		__PBXFileRef_Sources/Vapor/Session/SessionDriver.swift /* Session/SessionDriver.swift */ = {isa = PBXFileReference; lastKnownFileType = sourcecode.swift; path = Session/SessionDriver.swift; sourceTree = "<group>"; };
		__PBXFileRef_Sources/Vapor/Session/SessionMiddleware.swift /* Session/SessionMiddleware.swift */ = {isa = PBXFileReference; lastKnownFileType = sourcecode.swift; path = Session/SessionMiddleware.swift; sourceTree = "<group>"; };
		__PBXFileRef_Sources/Vapor/Utilities/Dispatch.swift /* Utilities/Dispatch.swift */ = {isa = PBXFileReference; lastKnownFileType = sourcecode.swift; path = Utilities/Dispatch.swift; sourceTree = "<group>"; };
		__PBXFileRef_Sources/Vapor/Utilities/Lock.swift /* Utilities/Lock.swift */ = {isa = PBXFileReference; lastKnownFileType = sourcecode.swift; path = Utilities/Lock.swift; sourceTree = "<group>"; };
		__PBXFileRef_Sources/Vapor/Utilities/ThreadSafeStore.swift /* Utilities/ThreadSafeStore.swift */ = {isa = PBXFileReference; lastKnownFileType = sourcecode.swift; path = Utilities/ThreadSafeStore.swift; sourceTree = "<group>"; };
		"__PBXFileRef_Sources/Vapor/Utilities/Vapor+S4.swift" /* Utilities/Vapor+S4.swift */ = {isa = PBXFileReference; lastKnownFileType = sourcecode.swift; path = "Utilities/Vapor+S4.swift"; sourceTree = "<group>"; };
		__PBXFileRef_Sources/Vapor/View/RenderDriver.swift /* View/RenderDriver.swift */ = {isa = PBXFileReference; lastKnownFileType = sourcecode.swift; path = View/RenderDriver.swift; sourceTree = "<group>"; };
		__PBXFileRef_Sources/Vapor/View/View.swift /* View/View.swift */ = {isa = PBXFileReference; lastKnownFileType = sourcecode.swift; path = View/View.swift; sourceTree = "<group>"; };
		__PBXFileRef_Sources/VaporDev/Controllers/UserController.swift /* Controllers/UserController.swift */ = {isa = PBXFileReference; lastKnownFileType = sourcecode.swift; path = Controllers/UserController.swift; sourceTree = "<group>"; };
		__PBXFileRef_Sources/VaporDev/Middleware/AuthMiddleware.swift /* Middleware/AuthMiddleware.swift */ = {isa = PBXFileReference; lastKnownFileType = sourcecode.swift; path = Middleware/AuthMiddleware.swift; sourceTree = "<group>"; };
		__PBXFileRef_Sources/VaporDev/Models/User.swift /* Models/User.swift */ = {isa = PBXFileReference; lastKnownFileType = sourcecode.swift; path = Models/User.swift; sourceTree = "<group>"; };
		__PBXFileRef_Sources/VaporDev/main.swift /* main.swift */ = {isa = PBXFileReference; lastKnownFileType = sourcecode.swift; path = main.swift; sourceTree = "<group>"; };
		__PBXFileRef_Sources/libc/libc.swift /* libc.swift */ = {isa = PBXFileReference; lastKnownFileType = sourcecode.swift; path = libc.swift; sourceTree = "<group>"; };
		__PBXFileRef_Tests/Vapor/ConfigTests.swift /* ConfigTests.swift */ = {isa = PBXFileReference; lastKnownFileType = sourcecode.swift; path = ConfigTests.swift; sourceTree = "<group>"; };
		__PBXFileRef_Tests/Vapor/ControllerTests.swift /* ControllerTests.swift */ = {isa = PBXFileReference; lastKnownFileType = sourcecode.swift; path = ControllerTests.swift; sourceTree = "<group>"; };
		__PBXFileRef_Tests/Vapor/EnvironmentTests.swift /* EnvironmentTests.swift */ = {isa = PBXFileReference; lastKnownFileType = sourcecode.swift; path = EnvironmentTests.swift; sourceTree = "<group>"; };
		__PBXFileRef_Tests/Vapor/HTTPStreamTests.swift /* HTTPStreamTests.swift */ = {isa = PBXFileReference; lastKnownFileType = sourcecode.swift; path = HTTPStreamTests.swift; sourceTree = "<group>"; };
		__PBXFileRef_Tests/Vapor/HashTests.swift /* HashTests.swift */ = {isa = PBXFileReference; lastKnownFileType = sourcecode.swift; path = HashTests.swift; sourceTree = "<group>"; };
		__PBXFileRef_Tests/Vapor/LogTests.swift /* LogTests.swift */ = {isa = PBXFileReference; lastKnownFileType = sourcecode.swift; path = LogTests.swift; sourceTree = "<group>"; };
		__PBXFileRef_Tests/Vapor/MemorySessionDriverTests.swift /* MemorySessionDriverTests.swift */ = {isa = PBXFileReference; lastKnownFileType = sourcecode.swift; path = MemorySessionDriverTests.swift; sourceTree = "<group>"; };
		__PBXFileRef_Tests/Vapor/PerformanceTests.swift /* PerformanceTests.swift */ = {isa = PBXFileReference; lastKnownFileType = sourcecode.swift; path = PerformanceTests.swift; sourceTree = "<group>"; };
		__PBXFileRef_Tests/Vapor/ProcessTests.swift /* ProcessTests.swift */ = {isa = PBXFileReference; lastKnownFileType = sourcecode.swift; path = ProcessTests.swift; sourceTree = "<group>"; };
		__PBXFileRef_Tests/Vapor/QueryParameterTests.swift /* QueryParameterTests.swift */ = {isa = PBXFileReference; lastKnownFileType = sourcecode.swift; path = QueryParameterTests.swift; sourceTree = "<group>"; };
		__PBXFileRef_Tests/Vapor/ResponseTests.swift /* ResponseTests.swift */ = {isa = PBXFileReference; lastKnownFileType = sourcecode.swift; path = ResponseTests.swift; sourceTree = "<group>"; };
		__PBXFileRef_Tests/Vapor/RouteTests.swift /* RouteTests.swift */ = {isa = PBXFileReference; lastKnownFileType = sourcecode.swift; path = RouteTests.swift; sourceTree = "<group>"; };
		__PBXFileRef_Tests/Vapor/RouterTests.swift /* RouterTests.swift */ = {isa = PBXFileReference; lastKnownFileType = sourcecode.swift; path = RouterTests.swift; sourceTree = "<group>"; };
		__PBXFileRef_Tests/Vapor/SessionTests.swift /* SessionTests.swift */ = {isa = PBXFileReference; lastKnownFileType = sourcecode.swift; path = SessionTests.swift; sourceTree = "<group>"; };
		__PBXFileRef_Tests/Vapor/TestHTTPStream.swift /* TestHTTPStream.swift */ = {isa = PBXFileReference; lastKnownFileType = sourcecode.swift; path = TestHTTPStream.swift; sourceTree = "<group>"; };
		__PBXFileRef_Tests/Vapor/TypedRouteTests.swift /* TypedRouteTests.swift */ = {isa = PBXFileReference; lastKnownFileType = sourcecode.swift; path = TypedRouteTests.swift; sourceTree = "<group>"; };
		"_____Product_C7" /* libC7.dylib */ = {isa = PBXFileReference; explicitFileType = "compiled.mach-o.dylib"; path = libC7.dylib; sourceTree = BUILT_PRODUCTS_DIR; };
		"_____Product_C7TestSuite" /* C7TestSuite.xctest */ = {isa = PBXFileReference; lastKnownFileType = file; name = C7TestSuite.xctest; path = C7.testsuite.xctest; sourceTree = BUILT_PRODUCTS_DIR; };
		"_____Product_CryptoEssentials" /* libCryptoEssentials.dylib */ = {isa = PBXFileReference; explicitFileType = "compiled.mach-o.dylib"; path = libCryptoEssentials.dylib; sourceTree = BUILT_PRODUCTS_DIR; };
		"_____Product_Data" /* libData.dylib */ = {isa = PBXFileReference; explicitFileType = "compiled.mach-o.dylib"; path = libData.dylib; sourceTree = BUILT_PRODUCTS_DIR; };
		"_____Product_Generator" /* Generator */ = {isa = PBXFileReference; explicitFileType = "compiled.mach-o.executable"; path = Generator; sourceTree = BUILT_PRODUCTS_DIR; };
		"_____Product_HMAC" /* libHMAC.dylib */ = {isa = PBXFileReference; explicitFileType = "compiled.mach-o.dylib"; path = libHMAC.dylib; sourceTree = BUILT_PRODUCTS_DIR; };
		"_____Product_Hummingbird" /* libHummingbird.dylib */ = {isa = PBXFileReference; explicitFileType = "compiled.mach-o.dylib"; path = libHummingbird.dylib; sourceTree = BUILT_PRODUCTS_DIR; };
		"_____Product_HummingbirdTestSuite" /* HummingbirdTestSuite.xctest */ = {isa = PBXFileReference; lastKnownFileType = file; name = HummingbirdTestSuite.xctest; path = Hummingbird.testsuite.xctest; sourceTree = BUILT_PRODUCTS_DIR; };
		"_____Product_InterchangeData" /* libInterchangeData.dylib */ = {isa = PBXFileReference; explicitFileType = "compiled.mach-o.dylib"; path = libInterchangeData.dylib; sourceTree = BUILT_PRODUCTS_DIR; };
		"_____Product_JSON" /* libJSON.dylib */ = {isa = PBXFileReference; explicitFileType = "compiled.mach-o.dylib"; path = libJSON.dylib; sourceTree = BUILT_PRODUCTS_DIR; };
		"_____Product_OperatingSystem" /* libOperatingSystem.dylib */ = {isa = PBXFileReference; explicitFileType = "compiled.mach-o.dylib"; path = libOperatingSystem.dylib; sourceTree = BUILT_PRODUCTS_DIR; };
		"_____Product_S4" /* libS4.dylib */ = {isa = PBXFileReference; explicitFileType = "compiled.mach-o.dylib"; path = libS4.dylib; sourceTree = BUILT_PRODUCTS_DIR; };
		"_____Product_S4TestSuite" /* S4TestSuite.xctest */ = {isa = PBXFileReference; lastKnownFileType = file; name = S4TestSuite.xctest; path = S4.testsuite.xctest; sourceTree = BUILT_PRODUCTS_DIR; };
<<<<<<< HEAD
		"_____Product_SHA1" /* libSHA1.dylib */ = {isa = PBXFileReference; explicitFileType = "compiled.mach-o.dylib"; path = libSHA1.dylib; sourceTree = BUILT_PRODUCTS_DIR; };
=======
		"_____Product_SHA2" /* libSHA2.dylib */ = {isa = PBXFileReference; explicitFileType = "compiled.mach-o.dylib"; path = libSHA2.dylib; sourceTree = BUILT_PRODUCTS_DIR; };
>>>>>>> 809a0da5
		"_____Product_Strand" /* libStrand.dylib */ = {isa = PBXFileReference; explicitFileType = "compiled.mach-o.dylib"; path = libStrand.dylib; sourceTree = BUILT_PRODUCTS_DIR; };
		"_____Product_String" /* libString.dylib */ = {isa = PBXFileReference; explicitFileType = "compiled.mach-o.dylib"; path = libString.dylib; sourceTree = BUILT_PRODUCTS_DIR; };
		"_____Product_Vapor" /* libVapor.dylib */ = {isa = PBXFileReference; explicitFileType = "compiled.mach-o.dylib"; path = libVapor.dylib; sourceTree = BUILT_PRODUCTS_DIR; };
		"_____Product_VaporDev" /* VaporDev */ = {isa = PBXFileReference; explicitFileType = "compiled.mach-o.executable"; path = VaporDev; sourceTree = BUILT_PRODUCTS_DIR; };
		"_____Product_VaporTestSuite" /* VaporTestSuite.xctest */ = {isa = PBXFileReference; lastKnownFileType = file; name = VaporTestSuite.xctest; path = Vapor.testsuite.xctest; sourceTree = BUILT_PRODUCTS_DIR; };
		"_____Product_libc" /* liblibc.dylib */ = {isa = PBXFileReference; explicitFileType = "compiled.mach-o.dylib"; path = liblibc.dylib; sourceTree = BUILT_PRODUCTS_DIR; };
/* End PBXFileReference section */

/* Begin PBXFrameworksBuildPhase section */
		"___LinkPhase_C7" /* Frameworks */ = {
			isa = PBXFrameworksBuildPhase;
			buildActionMask = 0;
			files = (
			);
			runOnlyForDeploymentPostprocessing = 0;
		};
		"___LinkPhase_C7TestSuite" /* Frameworks */ = {
			isa = PBXFrameworksBuildPhase;
			buildActionMask = 0;
			files = (
				_LinkFileRef_C7 /* libC7.dylib in Frameworks */,
			);
			runOnlyForDeploymentPostprocessing = 0;
		};
		"___LinkPhase_CryptoEssentials" /* Frameworks */ = {
			isa = PBXFrameworksBuildPhase;
			buildActionMask = 0;
			files = (
<<<<<<< HEAD
				80CA49591CB5D4FE00411B9D /* libC7.dylib in Frameworks */,
=======
				C3DBDB531CB5E8E70077DB3A /* libC7.dylib in Frameworks */,
>>>>>>> 809a0da5
			);
			runOnlyForDeploymentPostprocessing = 0;
		};
		"___LinkPhase_Data" /* Frameworks */ = {
			isa = PBXFrameworksBuildPhase;
			buildActionMask = 0;
			files = (
<<<<<<< HEAD
				80CA494F1CB5D4FE00411B9D /* libC7.dylib in Frameworks */,
				80CA49501CB5D4FE00411B9D /* libOperatingSystem.dylib in Frameworks */,
=======
				C3DBDB4B1CB5E8E70077DB3A /* libC7.dylib in Frameworks */,
				C3DBDB4C1CB5E8E70077DB3A /* libOperatingSystem.dylib in Frameworks */,
>>>>>>> 809a0da5
			);
			runOnlyForDeploymentPostprocessing = 0;
		};
		"___LinkPhase_Generator" /* Frameworks */ = {
			isa = PBXFrameworksBuildPhase;
			buildActionMask = 0;
			files = (
<<<<<<< HEAD
				80CA495D1CB5D4FE00411B9D /* libCryptoEssentials.dylib in Frameworks */,
				80CA495E1CB5D4FE00411B9D /* libData.dylib in Frameworks */,
				80CA495F1CB5D4FE00411B9D /* libSHA1.dylib in Frameworks */,
				80CA49601CB5D4FE00411B9D /* libC7.dylib in Frameworks */,
				80CA49611CB5D4FE00411B9D /* libStrand.dylib in Frameworks */,
				80CA49621CB5D4FE00411B9D /* libInterchangeData.dylib in Frameworks */,
				80CA49631CB5D4FE00411B9D /* libOperatingSystem.dylib in Frameworks */,
				_LinkFileRef_HMAC /* libHMAC.dylib in Frameworks */,
				80CA49641CB5D4FE00411B9D /* libS4.dylib in Frameworks */,
				80CA49651CB5D4FE00411B9D /* libHummingbird.dylib in Frameworks */,
=======
				C3DBDB571CB5E8E70077DB3A /* libData.dylib in Frameworks */,
				C3DBDB581CB5E8E70077DB3A /* libCryptoEssentials.dylib in Frameworks */,
				C3DBDB591CB5E8E70077DB3A /* libStrand.dylib in Frameworks */,
				C3DBDB5A1CB5E8E70077DB3A /* libInterchangeData.dylib in Frameworks */,
				C3DBDB5B1CB5E8E70077DB3A /* libOperatingSystem.dylib in Frameworks */,
				C3DBDB5C1CB5E8E70077DB3A /* libC7.dylib in Frameworks */,
				_LinkFileRef_SHA2 /* libSHA2.dylib in Frameworks */,
				_LinkFileRef_HMAC /* libHMAC.dylib in Frameworks */,
				C3DBDB5D1CB5E8E70077DB3A /* libHummingbird.dylib in Frameworks */,
>>>>>>> 809a0da5
				_LinkFileRef_JSON /* libJSON.dylib in Frameworks */,
				_LinkFileRef_String /* libString.dylib in Frameworks */,
				C3DBDB5E1CB5E8E70077DB3A /* libS4.dylib in Frameworks */,
			);
			runOnlyForDeploymentPostprocessing = 0;
		};
		"___LinkPhase_HMAC" /* Frameworks */ = {
			isa = PBXFrameworksBuildPhase;
			buildActionMask = 0;
			files = (
<<<<<<< HEAD
				80CA495B1CB5D4FE00411B9D /* libC7.dylib in Frameworks */,
				80CA495C1CB5D4FE00411B9D /* libCryptoEssentials.dylib in Frameworks */,
				_LinkFileRef_SHA1 /* libSHA1.dylib in Frameworks */,
=======
				C3DBDB541CB5E8E70077DB3A /* libC7.dylib in Frameworks */,
				_LinkFileRef_CryptoEssentials /* libCryptoEssentials.dylib in Frameworks */,
>>>>>>> 809a0da5
			);
			runOnlyForDeploymentPostprocessing = 0;
		};
		"___LinkPhase_Hummingbird" /* Frameworks */ = {
			isa = PBXFrameworksBuildPhase;
			buildActionMask = 0;
			files = (
				_LinkFileRef_Strand /* libStrand.dylib in Frameworks */,
			);
			runOnlyForDeploymentPostprocessing = 0;
		};
		"___LinkPhase_HummingbirdTestSuite" /* Frameworks */ = {
			isa = PBXFrameworksBuildPhase;
			buildActionMask = 0;
			files = (
<<<<<<< HEAD
				80CA49561CB5D4FE00411B9D /* libStrand.dylib in Frameworks */,
=======
				C3DBDB521CB5E8E70077DB3A /* libStrand.dylib in Frameworks */,
>>>>>>> 809a0da5
				_LinkFileRef_Hummingbird /* libHummingbird.dylib in Frameworks */,
			);
			runOnlyForDeploymentPostprocessing = 0;
		};
		"___LinkPhase_InterchangeData" /* Frameworks */ = {
			isa = PBXFrameworksBuildPhase;
			buildActionMask = 0;
			files = (
<<<<<<< HEAD
				80CA49511CB5D4FE00411B9D /* libC7.dylib in Frameworks */,
				80CA49521CB5D4FE00411B9D /* libOperatingSystem.dylib in Frameworks */,
=======
				C3DBDB4D1CB5E8E70077DB3A /* libC7.dylib in Frameworks */,
				C3DBDB4E1CB5E8E70077DB3A /* libOperatingSystem.dylib in Frameworks */,
>>>>>>> 809a0da5
				_LinkFileRef_Data /* libData.dylib in Frameworks */,
			);
			runOnlyForDeploymentPostprocessing = 0;
		};
		"___LinkPhase_JSON" /* Frameworks */ = {
			isa = PBXFrameworksBuildPhase;
			buildActionMask = 0;
			files = (
<<<<<<< HEAD
				80CA49531CB5D4FE00411B9D /* libC7.dylib in Frameworks */,
				80CA49541CB5D4FE00411B9D /* libOperatingSystem.dylib in Frameworks */,
				80CA49551CB5D4FE00411B9D /* libData.dylib in Frameworks */,
=======
				C3DBDB4F1CB5E8E70077DB3A /* libC7.dylib in Frameworks */,
				C3DBDB501CB5E8E70077DB3A /* libOperatingSystem.dylib in Frameworks */,
				C3DBDB511CB5E8E70077DB3A /* libData.dylib in Frameworks */,
>>>>>>> 809a0da5
				_LinkFileRef_InterchangeData /* libInterchangeData.dylib in Frameworks */,
			);
			runOnlyForDeploymentPostprocessing = 0;
		};
		"___LinkPhase_OperatingSystem" /* Frameworks */ = {
			isa = PBXFrameworksBuildPhase;
			buildActionMask = 0;
			files = (
			);
			runOnlyForDeploymentPostprocessing = 0;
		};
		"___LinkPhase_S4" /* Frameworks */ = {
			isa = PBXFrameworksBuildPhase;
			buildActionMask = 0;
			files = (
<<<<<<< HEAD
				80CA49571CB5D4FE00411B9D /* libC7.dylib in Frameworks */,
=======
				C3DBDB491CB5E8E70077DB3A /* libC7.dylib in Frameworks */,
>>>>>>> 809a0da5
			);
			runOnlyForDeploymentPostprocessing = 0;
		};
		"___LinkPhase_S4TestSuite" /* Frameworks */ = {
			isa = PBXFrameworksBuildPhase;
			buildActionMask = 0;
			files = (
<<<<<<< HEAD
				80CA49581CB5D4FE00411B9D /* libC7.dylib in Frameworks */,
=======
				C3DBDB4A1CB5E8E70077DB3A /* libC7.dylib in Frameworks */,
>>>>>>> 809a0da5
				_LinkFileRef_S4 /* libS4.dylib in Frameworks */,
			);
			runOnlyForDeploymentPostprocessing = 0;
		};
		"___LinkPhase_SHA2" /* Frameworks */ = {
			isa = PBXFrameworksBuildPhase;
			buildActionMask = 0;
			files = (
<<<<<<< HEAD
				80CA495A1CB5D4FE00411B9D /* libC7.dylib in Frameworks */,
				_LinkFileRef_CryptoEssentials /* libCryptoEssentials.dylib in Frameworks */,
=======
				C3DBDB551CB5E8E70077DB3A /* libC7.dylib in Frameworks */,
				C3DBDB561CB5E8E70077DB3A /* libCryptoEssentials.dylib in Frameworks */,
>>>>>>> 809a0da5
			);
			runOnlyForDeploymentPostprocessing = 0;
		};
		"___LinkPhase_Strand" /* Frameworks */ = {
			isa = PBXFrameworksBuildPhase;
			buildActionMask = 0;
			files = (
			);
			runOnlyForDeploymentPostprocessing = 0;
		};
		"___LinkPhase_String" /* Frameworks */ = {
			isa = PBXFrameworksBuildPhase;
			buildActionMask = 0;
			files = (
				_LinkFileRef_OperatingSystem /* libOperatingSystem.dylib in Frameworks */,
			);
			runOnlyForDeploymentPostprocessing = 0;
		};
		"___LinkPhase_Vapor" /* Frameworks */ = {
			isa = PBXFrameworksBuildPhase;
			buildActionMask = 0;
			files = (
<<<<<<< HEAD
				80CA49721CB5D4FE00411B9D /* libCryptoEssentials.dylib in Frameworks */,
				80CA49731CB5D4FE00411B9D /* libData.dylib in Frameworks */,
				80CA49741CB5D4FE00411B9D /* libSHA1.dylib in Frameworks */,
				80CA49751CB5D4FE00411B9D /* libC7.dylib in Frameworks */,
				80CA49761CB5D4FE00411B9D /* libStrand.dylib in Frameworks */,
				80CA49771CB5D4FE00411B9D /* libInterchangeData.dylib in Frameworks */,
				80CA49781CB5D4FE00411B9D /* libOperatingSystem.dylib in Frameworks */,
				80CA49791CB5D4FE00411B9D /* libHMAC.dylib in Frameworks */,
				80CA497A1CB5D4FE00411B9D /* libS4.dylib in Frameworks */,
				80CA497B1CB5D4FE00411B9D /* libHummingbird.dylib in Frameworks */,
				80CA497C1CB5D4FE00411B9D /* libJSON.dylib in Frameworks */,
				80CA497D1CB5D4FE00411B9D /* libString.dylib in Frameworks */,
=======
				C3DBDB6B1CB5E8E70077DB3A /* libData.dylib in Frameworks */,
				C3DBDB6C1CB5E8E70077DB3A /* libCryptoEssentials.dylib in Frameworks */,
				C3DBDB6D1CB5E8E70077DB3A /* libStrand.dylib in Frameworks */,
				C3DBDB6E1CB5E8E70077DB3A /* libInterchangeData.dylib in Frameworks */,
				C3DBDB6F1CB5E8E70077DB3A /* libOperatingSystem.dylib in Frameworks */,
				C3DBDB701CB5E8E70077DB3A /* libC7.dylib in Frameworks */,
				C3DBDB711CB5E8E70077DB3A /* libSHA2.dylib in Frameworks */,
				C3DBDB721CB5E8E70077DB3A /* libHMAC.dylib in Frameworks */,
				C3DBDB731CB5E8E70077DB3A /* libHummingbird.dylib in Frameworks */,
				C3DBDB741CB5E8E70077DB3A /* libJSON.dylib in Frameworks */,
				C3DBDB751CB5E8E70077DB3A /* libString.dylib in Frameworks */,
				C3DBDB761CB5E8E70077DB3A /* libS4.dylib in Frameworks */,
>>>>>>> 809a0da5
				_LinkFileRef_libc /* liblibc.dylib in Frameworks */,
			);
			runOnlyForDeploymentPostprocessing = 0;
		};
		"___LinkPhase_VaporDev" /* Frameworks */ = {
			isa = PBXFrameworksBuildPhase;
			buildActionMask = 0;
			files = (
<<<<<<< HEAD
				80CA497E1CB5D4FE00411B9D /* libCryptoEssentials.dylib in Frameworks */,
				80CA497F1CB5D4FE00411B9D /* libData.dylib in Frameworks */,
				80CA49801CB5D4FE00411B9D /* libSHA1.dylib in Frameworks */,
				80CA49811CB5D4FE00411B9D /* libC7.dylib in Frameworks */,
				80CA49821CB5D4FE00411B9D /* libStrand.dylib in Frameworks */,
				80CA49831CB5D4FE00411B9D /* libInterchangeData.dylib in Frameworks */,
				80CA49841CB5D4FE00411B9D /* libOperatingSystem.dylib in Frameworks */,
				80CA49851CB5D4FE00411B9D /* libHMAC.dylib in Frameworks */,
				80CA49861CB5D4FE00411B9D /* libS4.dylib in Frameworks */,
				80CA49871CB5D4FE00411B9D /* libHummingbird.dylib in Frameworks */,
				80CA49881CB5D4FE00411B9D /* libJSON.dylib in Frameworks */,
				80CA49891CB5D4FE00411B9D /* libString.dylib in Frameworks */,
				_LinkFileRef_Vapor /* libVapor.dylib in Frameworks */,
				80CA498A1CB5D4FE00411B9D /* liblibc.dylib in Frameworks */,
=======
				C3DBDB771CB5E8E70077DB3A /* libData.dylib in Frameworks */,
				C3DBDB781CB5E8E70077DB3A /* libCryptoEssentials.dylib in Frameworks */,
				C3DBDB791CB5E8E70077DB3A /* libStrand.dylib in Frameworks */,
				C3DBDB7A1CB5E8E70077DB3A /* libInterchangeData.dylib in Frameworks */,
				C3DBDB7B1CB5E8E70077DB3A /* libOperatingSystem.dylib in Frameworks */,
				C3DBDB7C1CB5E8E70077DB3A /* libC7.dylib in Frameworks */,
				C3DBDB7D1CB5E8E70077DB3A /* libSHA2.dylib in Frameworks */,
				C3DBDB7E1CB5E8E70077DB3A /* libHMAC.dylib in Frameworks */,
				C3DBDB7F1CB5E8E70077DB3A /* libHummingbird.dylib in Frameworks */,
				C3DBDB801CB5E8E70077DB3A /* libJSON.dylib in Frameworks */,
				C3DBDB811CB5E8E70077DB3A /* libString.dylib in Frameworks */,
				C3DBDB821CB5E8E70077DB3A /* libS4.dylib in Frameworks */,
				_LinkFileRef_Vapor /* libVapor.dylib in Frameworks */,
				C3DBDB831CB5E8E70077DB3A /* liblibc.dylib in Frameworks */,
>>>>>>> 809a0da5
			);
			runOnlyForDeploymentPostprocessing = 0;
		};
		"___LinkPhase_VaporTestSuite" /* Frameworks */ = {
			isa = PBXFrameworksBuildPhase;
			buildActionMask = 0;
			files = (
<<<<<<< HEAD
				80CA498B1CB5D4FE00411B9D /* libCryptoEssentials.dylib in Frameworks */,
				80CA498C1CB5D4FE00411B9D /* libData.dylib in Frameworks */,
				80CA498D1CB5D4FE00411B9D /* libSHA1.dylib in Frameworks */,
				80CA498E1CB5D4FE00411B9D /* libC7.dylib in Frameworks */,
				80CA498F1CB5D4FE00411B9D /* libStrand.dylib in Frameworks */,
				80CA49901CB5D4FE00411B9D /* libInterchangeData.dylib in Frameworks */,
				80CA49911CB5D4FE00411B9D /* libOperatingSystem.dylib in Frameworks */,
				80CA49921CB5D4FE00411B9D /* libHMAC.dylib in Frameworks */,
				80CA49931CB5D4FE00411B9D /* libS4.dylib in Frameworks */,
				80CA49941CB5D4FE00411B9D /* libHummingbird.dylib in Frameworks */,
				80CA49951CB5D4FE00411B9D /* libJSON.dylib in Frameworks */,
				80CA49961CB5D4FE00411B9D /* libString.dylib in Frameworks */,
				80CA49971CB5D4FE00411B9D /* libVapor.dylib in Frameworks */,
				80CA49981CB5D4FE00411B9D /* liblibc.dylib in Frameworks */,
=======
				C3DBDB841CB5E8E70077DB3A /* libData.dylib in Frameworks */,
				C3DBDB851CB5E8E70077DB3A /* libCryptoEssentials.dylib in Frameworks */,
				C3DBDB861CB5E8E70077DB3A /* libStrand.dylib in Frameworks */,
				C3DBDB871CB5E8E70077DB3A /* libInterchangeData.dylib in Frameworks */,
				C3DBDB881CB5E8E70077DB3A /* libOperatingSystem.dylib in Frameworks */,
				C3DBDB891CB5E8E70077DB3A /* libC7.dylib in Frameworks */,
				C3DBDB8A1CB5E8E70077DB3A /* libSHA2.dylib in Frameworks */,
				C3DBDB8B1CB5E8E70077DB3A /* libHMAC.dylib in Frameworks */,
				C3DBDB8C1CB5E8E70077DB3A /* libHummingbird.dylib in Frameworks */,
				C3DBDB8D1CB5E8E70077DB3A /* libJSON.dylib in Frameworks */,
				C3DBDB8E1CB5E8E70077DB3A /* libString.dylib in Frameworks */,
				C3DBDB8F1CB5E8E70077DB3A /* libS4.dylib in Frameworks */,
				C3DBDB901CB5E8E70077DB3A /* libVapor.dylib in Frameworks */,
				C3DBDB911CB5E8E70077DB3A /* liblibc.dylib in Frameworks */,
>>>>>>> 809a0da5
			);
			runOnlyForDeploymentPostprocessing = 0;
		};
		"___LinkPhase_libc" /* Frameworks */ = {
			isa = PBXFrameworksBuildPhase;
			buildActionMask = 0;
			files = (
<<<<<<< HEAD
				80CA49661CB5D4FE00411B9D /* libCryptoEssentials.dylib in Frameworks */,
				80CA49671CB5D4FE00411B9D /* libData.dylib in Frameworks */,
				80CA49681CB5D4FE00411B9D /* libSHA1.dylib in Frameworks */,
				80CA49691CB5D4FE00411B9D /* libC7.dylib in Frameworks */,
				80CA496A1CB5D4FE00411B9D /* libStrand.dylib in Frameworks */,
				80CA496B1CB5D4FE00411B9D /* libInterchangeData.dylib in Frameworks */,
				80CA496C1CB5D4FE00411B9D /* libOperatingSystem.dylib in Frameworks */,
				80CA496D1CB5D4FE00411B9D /* libHMAC.dylib in Frameworks */,
				80CA496E1CB5D4FE00411B9D /* libS4.dylib in Frameworks */,
				80CA496F1CB5D4FE00411B9D /* libHummingbird.dylib in Frameworks */,
				80CA49701CB5D4FE00411B9D /* libJSON.dylib in Frameworks */,
				80CA49711CB5D4FE00411B9D /* libString.dylib in Frameworks */,
=======
				C3DBDB5F1CB5E8E70077DB3A /* libData.dylib in Frameworks */,
				C3DBDB601CB5E8E70077DB3A /* libCryptoEssentials.dylib in Frameworks */,
				C3DBDB611CB5E8E70077DB3A /* libStrand.dylib in Frameworks */,
				C3DBDB621CB5E8E70077DB3A /* libInterchangeData.dylib in Frameworks */,
				C3DBDB631CB5E8E70077DB3A /* libOperatingSystem.dylib in Frameworks */,
				C3DBDB641CB5E8E70077DB3A /* libC7.dylib in Frameworks */,
				C3DBDB651CB5E8E70077DB3A /* libSHA2.dylib in Frameworks */,
				C3DBDB661CB5E8E70077DB3A /* libHMAC.dylib in Frameworks */,
				C3DBDB671CB5E8E70077DB3A /* libHummingbird.dylib in Frameworks */,
				C3DBDB681CB5E8E70077DB3A /* libJSON.dylib in Frameworks */,
				C3DBDB691CB5E8E70077DB3A /* libString.dylib in Frameworks */,
				C3DBDB6A1CB5E8E70077DB3A /* libS4.dylib in Frameworks */,
>>>>>>> 809a0da5
			);
			runOnlyForDeploymentPostprocessing = 0;
		};
/* End PBXFrameworksBuildPhase section */

/* Begin PBXGroup section */
		TestProducts_ /* Tests */ = {
			isa = PBXGroup;
			children = (
				"_____Product_C7TestSuite" /* C7TestSuite.xctest */,
<<<<<<< HEAD
				"_____Product_HummingbirdTestSuite" /* HummingbirdTestSuite.xctest */,
				"_____Product_S4TestSuite" /* S4TestSuite.xctest */,
=======
				"_____Product_S4TestSuite" /* S4TestSuite.xctest */,
				"_____Product_HummingbirdTestSuite" /* HummingbirdTestSuite.xctest */,
>>>>>>> 809a0da5
				"_____Product_VaporTestSuite" /* VaporTestSuite.xctest */,
			);
			name = Tests;
			sourceTree = "<group>";
		};
		"___RootGroup_" = {
			isa = PBXGroup;
			children = (
				__PBXFileRef_Package.swift /* Package.swift */,
				"_____Sources_" /* Sources */,
				"_______Tests_" /* Tests */,
				"____Products_" /* Products */,
			);
			sourceTree = "<group>";
		};
		"____Products_" /* Products */ = {
			isa = PBXGroup;
			children = (
				TestProducts_ /* Tests */,
				"_____Product_C7" /* libC7.dylib */,
				"_____Product_S4" /* libS4.dylib */,
				"_____Product_OperatingSystem" /* libOperatingSystem.dylib */,
				"_____Product_String" /* libString.dylib */,
				"_____Product_Data" /* libData.dylib */,
				"_____Product_InterchangeData" /* libInterchangeData.dylib */,
				"_____Product_JSON" /* libJSON.dylib */,
				"_____Product_Strand" /* libStrand.dylib */,
				"_____Product_Hummingbird" /* libHummingbird.dylib */,
				"_____Product_CryptoEssentials" /* libCryptoEssentials.dylib */,
				"_____Product_HMAC" /* libHMAC.dylib */,
				"_____Product_SHA2" /* libSHA2.dylib */,
				"_____Product_Generator" /* Generator */,
				"_____Product_libc" /* liblibc.dylib */,
				"_____Product_Vapor" /* libVapor.dylib */,
				"_____Product_VaporDev" /* VaporDev */,
			);
			name = Products;
			sourceTree = "<group>";
		};
		"_____Sources_" /* Sources */ = {
			isa = PBXGroup;
			children = (
				"_______Group_C7" /* C7 */,
				"_______Group_S4" /* S4 */,
				"_______Group_OperatingSystem" /* OperatingSystem */,
				"_______Group_String" /* String */,
				"_______Group_Data" /* Data */,
				"_______Group_InterchangeData" /* InterchangeData */,
				"_______Group_JSON" /* JSON */,
				"_______Group_Strand" /* Strand */,
				"_______Group_Hummingbird" /* Hummingbird */,
				"_______Group_CryptoEssentials" /* CryptoEssentials */,
				"_______Group_HMAC" /* HMAC */,
				"_______Group_SHA2" /* SHA2 */,
				"_______Group_Generator" /* Generator */,
				"_______Group_libc" /* libc */,
				"_______Group_Vapor" /* Vapor */,
				"_______Group_VaporDev" /* VaporDev */,
			);
			name = Sources;
			sourceTree = "<group>";
		};
		"_______Group_C7" /* C7 */ = {
			isa = PBXGroup;
			children = (
				"__PBXFileRef_Packages/C7-0.2.0/Sources/AsyncStream.swift" /* AsyncStream.swift */,
				"__PBXFileRef_Packages/C7-0.2.0/Sources/AsyncStreamClient.swift" /* AsyncStreamClient.swift */,
				"__PBXFileRef_Packages/C7-0.2.0/Sources/AsyncStreamServer.swift" /* AsyncStreamServer.swift */,
				"__PBXFileRef_Packages/C7-0.2.0/Sources/Byte.swift" /* Byte.swift */,
				"__PBXFileRef_Packages/C7-0.2.0/Sources/CaseInsensitiveString.swift" /* CaseInsensitiveString.swift */,
				"__PBXFileRef_Packages/C7-0.2.0/Sources/CustomDataStore.swift" /* CustomDataStore.swift */,
				"__PBXFileRef_Packages/C7-0.2.0/Sources/Data.swift" /* Data.swift */,
				"__PBXFileRef_Packages/C7-0.2.0/Sources/Drain.swift" /* Drain.swift */,
				"__PBXFileRef_Packages/C7-0.2.0/Sources/Storage.swift" /* Storage.swift */,
				"__PBXFileRef_Packages/C7-0.2.0/Sources/Stream.swift" /* Stream.swift */,
				"__PBXFileRef_Packages/C7-0.2.0/Sources/StreamClient.swift" /* StreamClient.swift */,
				"__PBXFileRef_Packages/C7-0.2.0/Sources/StreamSequence.swift" /* StreamSequence.swift */,
				"__PBXFileRef_Packages/C7-0.2.0/Sources/StreamServer.swift" /* StreamServer.swift */,
				"__PBXFileRef_Packages/C7-0.2.0/Sources/URI.swift" /* URI.swift */,
			);
			name = C7;
			path = "Packages/C7-0.2.0/Sources";
			sourceTree = "<group>";
		};
		"_______Group_C7TestSuite" /* C7.testsuite */ = {
			isa = PBXGroup;
			children = (
				"__PBXFileRef_Packages/C7-0.2.0/Tests/C7/ExampleTests.swift" /* ExampleTests.swift */,
			);
			name = C7.testsuite;
			path = "Packages/C7-0.2.0/Tests/C7";
			sourceTree = "<group>";
		};
		"_______Group_CryptoEssentials" /* CryptoEssentials */ = {
			isa = PBXGroup;
			children = (
				"__PBXFileRef_Packages/CryptoEssentials-0.2.1/Sources/BytesSequence.swift" /* BytesSequence.swift */,
				"__PBXFileRef_Packages/CryptoEssentials-0.2.1/Sources/CSArrayType+Extension.swift" /* CSArrayType+Extension.swift */,
				"__PBXFileRef_Packages/CryptoEssentials-0.2.1/Sources/Generics.swift" /* Generics.swift */,
				"__PBXFileRef_Packages/CryptoEssentials-0.2.1/Sources/HashProtocol.swift" /* HashProtocol.swift */,
				"__PBXFileRef_Packages/CryptoEssentials-0.2.1/Sources/IntegerConvertible.swift" /* IntegerConvertible.swift */,
				"__PBXFileRef_Packages/CryptoEssentials-0.2.1/Sources/IntExtension.swift" /* IntExtension.swift */,
				"__PBXFileRef_Packages/CryptoEssentials-0.2.1/Sources/NSData+Extensions.swift" /* NSData+Extensions.swift */,
				"__PBXFileRef_Packages/CryptoEssentials-0.2.1/Sources/Operators.swift" /* Operators.swift */,
				"__PBXFileRef_Packages/CryptoEssentials-0.2.1/Sources/Utils.swift" /* Utils.swift */,
			);
			name = CryptoEssentials;
			path = "Packages/CryptoEssentials-0.2.1/Sources";
			sourceTree = "<group>";
		};
		"_______Group_Data" /* Data */ = {
			isa = PBXGroup;
			children = (
				"__PBXFileRef_Packages/Data-0.4.9/Source/Data.swift" /* Data.swift */,
			);
			name = Data;
			path = "Packages/Data-0.4.9/Source";
			sourceTree = "<group>";
		};
		"_______Group_Generator" /* Generator */ = {
			isa = PBXGroup;
			children = (
				__PBXFileRef_Sources/Generator/main.swift /* main.swift */,
			);
			name = Generator;
			path = Sources/Generator;
			sourceTree = "<group>";
		};
		"_______Group_HMAC" /* HMAC */ = {
			isa = PBXGroup;
			children = (
<<<<<<< HEAD
				"__PBXFileRef_Packages/HMAC-0.2.2/Sources/HMAC.swift" /* HMAC.swift */,
			);
			name = HMAC;
			path = "Packages/HMAC-0.2.2/Sources";
=======
				"__PBXFileRef_Packages/HMAC-0.3.1/Sources/HMAC.swift" /* HMAC.swift */,
			);
			name = HMAC;
			path = "Packages/HMAC-0.3.1/Sources";
>>>>>>> 809a0da5
			sourceTree = "<group>";
		};
		"_______Group_Hummingbird" /* Hummingbird */ = {
			isa = PBXGroup;
			children = (
				"__PBXFileRef_Packages/Hummingbird-1.1.2/Sources/Socket.swift" /* Socket.swift */,
				"__PBXFileRef_Packages/Hummingbird-1.1.2/Sources/String+Transcoding.swift" /* String+Transcoding.swift */,
			);
			name = Hummingbird;
			path = "Packages/Hummingbird-1.1.2/Sources";
			sourceTree = "<group>";
		};
		"_______Group_HummingbirdTestSuite" /* Hummingbird.testsuite */ = {
			isa = PBXGroup;
			children = (
				"__PBXFileRef_Packages/Hummingbird-1.1.2/Tests/Hummingbird/SocketTests.swift" /* SocketTests.swift */,
			);
			name = Hummingbird.testsuite;
			path = "Packages/Hummingbird-1.1.2/Tests/Hummingbird";
			sourceTree = "<group>";
		};
		"_______Group_InterchangeData" /* InterchangeData */ = {
			isa = PBXGroup;
			children = (
				"__PBXFileRef_Packages/InterchangeData-0.4.3/Source/InterchangeData.swift" /* InterchangeData.swift */,
			);
			name = InterchangeData;
			path = "Packages/InterchangeData-0.4.3/Source";
			sourceTree = "<group>";
		};
		"_______Group_JSON" /* JSON */ = {
			isa = PBXGroup;
			children = (
				"__PBXFileRef_Packages/JSON-0.4.1/Source/JSON.swift" /* JSON.swift */,
				"__PBXFileRef_Packages/JSON-0.4.1/Source/JSONInterchangeDataParser.swift" /* JSONInterchangeDataParser.swift */,
				"__PBXFileRef_Packages/JSON-0.4.1/Source/JSONInterchangeDataSerializer.swift" /* JSONInterchangeDataSerializer.swift */,
				"__PBXFileRef_Packages/JSON-0.4.1/Source/JSONParser.swift" /* JSONParser.swift */,
				"__PBXFileRef_Packages/JSON-0.4.1/Source/JSONSerializer.swift" /* JSONSerializer.swift */,
			);
			name = JSON;
			path = "Packages/JSON-0.4.1/Source";
			sourceTree = "<group>";
		};
		"_______Group_OperatingSystem" /* OperatingSystem */ = {
			isa = PBXGroup;
			children = (
				"__PBXFileRef_Packages/OperatingSystem-0.4.2/Sources/OperatingSystem.swift" /* OperatingSystem.swift */,
			);
			name = OperatingSystem;
			path = "Packages/OperatingSystem-0.4.2/Sources";
			sourceTree = "<group>";
		};
		"_______Group_S4" /* S4 */ = {
			isa = PBXGroup;
			children = (
				"__PBXFileRef_Packages/S4-0.2.1/Sources/AsyncClient.swift" /* AsyncClient.swift */,
				"__PBXFileRef_Packages/S4-0.2.1/Sources/AsyncMiddleware.swift" /* AsyncMiddleware.swift */,
				"__PBXFileRef_Packages/S4-0.2.1/Sources/AsyncResponder.swift" /* AsyncResponder.swift */,
				"__PBXFileRef_Packages/S4-0.2.1/Sources/AsyncRoute.swift" /* AsyncRoute.swift */,
				"__PBXFileRef_Packages/S4-0.2.1/Sources/AsyncRouteMatcher.swift" /* AsyncRouteMatcher.swift */,
				"__PBXFileRef_Packages/S4-0.2.1/Sources/AsyncRouter.swift" /* AsyncRouter.swift */,
				"__PBXFileRef_Packages/S4-0.2.1/Sources/AsyncServer.swift" /* AsyncServer.swift */,
				"__PBXFileRef_Packages/S4-0.2.1/Sources/Body.swift" /* Body.swift */,
				"__PBXFileRef_Packages/S4-0.2.1/Sources/Client.swift" /* Client.swift */,
				"__PBXFileRef_Packages/S4-0.2.1/Sources/HeaderName.swift" /* HeaderName.swift */,
				"__PBXFileRef_Packages/S4-0.2.1/Sources/Headers.swift" /* Headers.swift */,
				"__PBXFileRef_Packages/S4-0.2.1/Sources/HeaderValues.swift" /* HeaderValues.swift */,
				"__PBXFileRef_Packages/S4-0.2.1/Sources/Message.swift" /* Message.swift */,
				"__PBXFileRef_Packages/S4-0.2.1/Sources/Method.swift" /* Method.swift */,
				"__PBXFileRef_Packages/S4-0.2.1/Sources/Middleware.swift" /* Middleware.swift */,
				"__PBXFileRef_Packages/S4-0.2.1/Sources/Request.swift" /* Request.swift */,
				"__PBXFileRef_Packages/S4-0.2.1/Sources/RequestConvertible.swift" /* RequestConvertible.swift */,
				"__PBXFileRef_Packages/S4-0.2.1/Sources/RequestInitializable.swift" /* RequestInitializable.swift */,
				"__PBXFileRef_Packages/S4-0.2.1/Sources/RequestParser.swift" /* RequestParser.swift */,
				"__PBXFileRef_Packages/S4-0.2.1/Sources/RequestRepresentable.swift" /* RequestRepresentable.swift */,
				"__PBXFileRef_Packages/S4-0.2.1/Sources/RequestSerializer.swift" /* RequestSerializer.swift */,
				"__PBXFileRef_Packages/S4-0.2.1/Sources/Responder.swift" /* Responder.swift */,
				"__PBXFileRef_Packages/S4-0.2.1/Sources/Response.swift" /* Response.swift */,
				"__PBXFileRef_Packages/S4-0.2.1/Sources/ResponseConvertible.swift" /* ResponseConvertible.swift */,
				"__PBXFileRef_Packages/S4-0.2.1/Sources/ResponseInitializable.swift" /* ResponseInitializable.swift */,
				"__PBXFileRef_Packages/S4-0.2.1/Sources/ResponseParser.swift" /* ResponseParser.swift */,
				"__PBXFileRef_Packages/S4-0.2.1/Sources/ResponseRepresentable.swift" /* ResponseRepresentable.swift */,
				"__PBXFileRef_Packages/S4-0.2.1/Sources/ResponseSerializer.swift" /* ResponseSerializer.swift */,
				"__PBXFileRef_Packages/S4-0.2.1/Sources/Route.swift" /* Route.swift */,
				"__PBXFileRef_Packages/S4-0.2.1/Sources/RouteMatcher.swift" /* RouteMatcher.swift */,
				"__PBXFileRef_Packages/S4-0.2.1/Sources/Router.swift" /* Router.swift */,
				"__PBXFileRef_Packages/S4-0.2.1/Sources/S4.swift" /* S4.swift */,
				"__PBXFileRef_Packages/S4-0.2.1/Sources/Server.swift" /* Server.swift */,
				"__PBXFileRef_Packages/S4-0.2.1/Sources/Status.swift" /* Status.swift */,
				"__PBXFileRef_Packages/S4-0.2.1/Sources/Version.swift" /* Version.swift */,
			);
			name = S4;
			path = "Packages/S4-0.2.1/Sources";
			sourceTree = "<group>";
		};
		"_______Group_S4TestSuite" /* S4.testsuite */ = {
			isa = PBXGroup;
			children = (
				"__PBXFileRef_Packages/S4-0.2.1/Tests/S4/BodyTests.swift" /* BodyTests.swift */,
				"__PBXFileRef_Packages/S4-0.2.1/Tests/S4/ExampleTests.swift" /* ExampleTests.swift */,
			);
			name = S4.testsuite;
			path = "Packages/S4-0.2.1/Tests/S4";
			sourceTree = "<group>";
		};
		"_______Group_SHA2" /* SHA2 */ = {
			isa = PBXGroup;
			children = (
				"__PBXFileRef_Packages/SHA2-0.1.0/Sources/SHA2.swift" /* SHA2.swift */,
			);
			name = SHA2;
			path = "Packages/SHA2-0.1.0/Sources";
			sourceTree = "<group>";
		};
		"_______Group_Strand" /* Strand */ = {
			isa = PBXGroup;
			children = (
				"__PBXFileRef_Packages/Strand-1.1.0/Sources/Strand.swift" /* Strand.swift */,
			);
			name = Strand;
			path = "Packages/Strand-1.1.0/Sources";
			sourceTree = "<group>";
		};
		"_______Group_String" /* String */ = {
			isa = PBXGroup;
			children = (
				"__PBXFileRef_Packages/String-0.4.3/Source/String.swift" /* String.swift */,
			);
			name = String;
			path = "Packages/String-0.4.3/Source";
			sourceTree = "<group>";
		};
		"_______Group_Vapor" /* Vapor */ = {
			isa = PBXGroup;
			children = (
				__PBXFileRef_Sources/Vapor/Config/Config.swift /* Config/Config.swift */,
				__PBXFileRef_Sources/Vapor/Core/Abort.swift /* Core/Abort.swift */,
				__PBXFileRef_Sources/Vapor/Core/Application.swift /* Core/Application.swift */,
				__PBXFileRef_Sources/Vapor/Core/Environment.swift /* Core/Environment.swift */,
				__PBXFileRef_Sources/Vapor/Core/Generated.swift /* Core/Generated.swift */,
				__PBXFileRef_Sources/Vapor/Core/Provider.swift /* Core/Provider.swift */,
				__PBXFileRef_Sources/Vapor/Events/Events.swift /* Events/Events.swift */,
				__PBXFileRef_Sources/Vapor/Fixes/FileManager.swift /* Fixes/FileManager.swift */,
				__PBXFileRef_Sources/Vapor/Fixes/StringExtensions.swift /* Fixes/StringExtensions.swift */,
				__PBXFileRef_Sources/Vapor/Hash/Hash.swift /* Hash/Hash.swift */,
				__PBXFileRef_Sources/Vapor/Hash/HashDriver.swift /* Hash/HashDriver.swift */,
				"__PBXFileRef_Sources/Vapor/Hash/Int+Random.swift" /* Hash/Int+Random.swift */,
				__PBXFileRef_Sources/Vapor/Hash/SHAHasher.swift /* Hash/SHAHasher.swift */,
				__PBXFileRef_Sources/Vapor/JSON/JSON.swift /* JSON/JSON.swift */,
				__PBXFileRef_Sources/Vapor/Log/Log.swift /* Log/Log.swift */,
				__PBXFileRef_Sources/Vapor/Log/LogDriver.swift /* Log/LogDriver.swift */,
				__PBXFileRef_Sources/Vapor/Middleware/AbortMiddleware.swift /* Middleware/AbortMiddleware.swift */,
				__PBXFileRef_Sources/Vapor/Node/Node.swift /* Node/Node.swift */,
				__PBXFileRef_Sources/Vapor/Node/NodeInitializable.swift /* Node/NodeInitializable.swift */,
				__PBXFileRef_Sources/Vapor/Process/Process.swift /* Process/Process.swift */,
				__PBXFileRef_Sources/Vapor/Request/Request.swift /* Request/Request.swift */,
				__PBXFileRef_Sources/Vapor/Request/RequestContent.swift /* Request/RequestContent.swift */,
				__PBXFileRef_Sources/Vapor/Response/Response.swift /* Response/Response.swift */,
				__PBXFileRef_Sources/Vapor/Response/ResponseRepresentable.swift /* Response/ResponseRepresentable.swift */,
				__PBXFileRef_Sources/Vapor/Router/Branch.swift /* Router/Branch.swift */,
				__PBXFileRef_Sources/Vapor/Router/BranchRouter.swift /* Router/BranchRouter.swift */,
				__PBXFileRef_Sources/Vapor/Router/RouterDriver.swift /* Router/RouterDriver.swift */,
				"__PBXFileRef_Sources/Vapor/Routing/Application+Route.swift" /* Routing/Application+Route.swift */,
				__PBXFileRef_Sources/Vapor/Routing/ApplicationInitializable.swift /* Routing/ApplicationInitializable.swift */,
				__PBXFileRef_Sources/Vapor/Routing/Controller.swift /* Routing/Controller.swift */,
				__PBXFileRef_Sources/Vapor/Routing/DefaultInitializable.swift /* Routing/DefaultInitializable.swift */,
				__PBXFileRef_Sources/Vapor/Routing/ResourceController.swift /* Routing/ResourceController.swift */,
				__PBXFileRef_Sources/Vapor/Routing/Route.swift /* Routing/Route.swift */,
				__PBXFileRef_Sources/Vapor/Server/HTTPStream.swift /* Server/HTTPStream.swift */,
				__PBXFileRef_Sources/Vapor/Server/HTTPStreamHeader.swift /* Server/HTTPStreamHeader.swift */,
				__PBXFileRef_Sources/Vapor/Server/HTTPStreamServer.swift /* Server/HTTPStreamServer.swift */,
				"__PBXFileRef_Sources/Vapor/Server/Vapor+Hummingbird.swift" /* Server/Vapor+Hummingbird.swift */,
				__PBXFileRef_Sources/Vapor/Session/MemorySessionDriver.swift /* Session/MemorySessionDriver.swift */,
				__PBXFileRef_Sources/Vapor/Session/Session.swift /* Session/Session.swift */,
				__PBXFileRef_Sources/Vapor/Session/SessionDriver.swift /* Session/SessionDriver.swift */,
				__PBXFileRef_Sources/Vapor/Session/SessionMiddleware.swift /* Session/SessionMiddleware.swift */,
				__PBXFileRef_Sources/Vapor/Utilities/Dispatch.swift /* Utilities/Dispatch.swift */,
				__PBXFileRef_Sources/Vapor/Utilities/Lock.swift /* Utilities/Lock.swift */,
				__PBXFileRef_Sources/Vapor/Utilities/ThreadSafeStore.swift /* Utilities/ThreadSafeStore.swift */,
				"__PBXFileRef_Sources/Vapor/Utilities/Vapor+S4.swift" /* Utilities/Vapor+S4.swift */,
				__PBXFileRef_Sources/Vapor/View/RenderDriver.swift /* View/RenderDriver.swift */,
				__PBXFileRef_Sources/Vapor/View/View.swift /* View/View.swift */,
			);
			name = Vapor;
			path = Sources/Vapor;
			sourceTree = "<group>";
		};
		"_______Group_VaporDev" /* VaporDev */ = {
			isa = PBXGroup;
			children = (
				__PBXFileRef_Sources/VaporDev/main.swift /* main.swift */,
				__PBXFileRef_Sources/VaporDev/Controllers/UserController.swift /* Controllers/UserController.swift */,
				__PBXFileRef_Sources/VaporDev/Middleware/AuthMiddleware.swift /* Middleware/AuthMiddleware.swift */,
				__PBXFileRef_Sources/VaporDev/Models/User.swift /* Models/User.swift */,
			);
			name = VaporDev;
			path = Sources/VaporDev;
			sourceTree = "<group>";
		};
		"_______Group_VaporTestSuite" /* Vapor.testsuite */ = {
			isa = PBXGroup;
			children = (
				__PBXFileRef_Tests/Vapor/ConfigTests.swift /* ConfigTests.swift */,
				__PBXFileRef_Tests/Vapor/ControllerTests.swift /* ControllerTests.swift */,
				__PBXFileRef_Tests/Vapor/EnvironmentTests.swift /* EnvironmentTests.swift */,
				__PBXFileRef_Tests/Vapor/HashTests.swift /* HashTests.swift */,
				__PBXFileRef_Tests/Vapor/HTTPStreamTests.swift /* HTTPStreamTests.swift */,
				__PBXFileRef_Tests/Vapor/LogTests.swift /* LogTests.swift */,
				__PBXFileRef_Tests/Vapor/MemorySessionDriverTests.swift /* MemorySessionDriverTests.swift */,
				__PBXFileRef_Tests/Vapor/PerformanceTests.swift /* PerformanceTests.swift */,
				__PBXFileRef_Tests/Vapor/ProcessTests.swift /* ProcessTests.swift */,
				__PBXFileRef_Tests/Vapor/QueryParameterTests.swift /* QueryParameterTests.swift */,
				__PBXFileRef_Tests/Vapor/ResponseTests.swift /* ResponseTests.swift */,
				__PBXFileRef_Tests/Vapor/RouterTests.swift /* RouterTests.swift */,
				__PBXFileRef_Tests/Vapor/RouteTests.swift /* RouteTests.swift */,
				__PBXFileRef_Tests/Vapor/SessionTests.swift /* SessionTests.swift */,
				__PBXFileRef_Tests/Vapor/TestHTTPStream.swift /* TestHTTPStream.swift */,
				__PBXFileRef_Tests/Vapor/TypedRouteTests.swift /* TypedRouteTests.swift */,
				80CA49A71CB5D65900411B9D /* EventTests.swift */,
			);
			name = Vapor.testsuite;
			path = Tests/Vapor;
			sourceTree = "<group>";
		};
		"_______Group_libc" /* libc */ = {
			isa = PBXGroup;
			children = (
				__PBXFileRef_Sources/libc/libc.swift /* libc.swift */,
			);
			name = libc;
			path = Sources/libc;
			sourceTree = "<group>";
		};
		"_______Tests_" /* Tests */ = {
			isa = PBXGroup;
			children = (
				"_______Group_C7TestSuite" /* C7.testsuite */,
				"_______Group_S4TestSuite" /* S4.testsuite */,
				"_______Group_HummingbirdTestSuite" /* Hummingbird.testsuite */,
				"_______Group_VaporTestSuite" /* Vapor.testsuite */,
			);
			name = Tests;
			sourceTree = "<group>";
		};
/* End PBXGroup section */

/* Begin PBXNativeTarget section */
		"______Target_C7" /* C7 */ = {
			isa = PBXNativeTarget;
			buildConfigurationList = "_______Confs_C7" /* Build configuration list for PBXNativeTarget "C7" */;
			buildPhases = (
				CompilePhase_C7 /* Sources */,
				"___LinkPhase_C7" /* Frameworks */,
			);
			buildRules = (
			);
			dependencies = (
			);
			name = C7;
			productName = C7;
			productReference = "_____Product_C7" /* libC7.dylib */;
			productType = "com.apple.product-type.library.dynamic";
		};
		"______Target_C7TestSuite" /* C7.testsuite */ = {
			isa = PBXNativeTarget;
			buildConfigurationList = "_______Confs_C7TestSuite" /* Build configuration list for PBXNativeTarget "C7.testsuite" */;
			buildPhases = (
				CompilePhase_C7TestSuite /* Sources */,
				"___LinkPhase_C7TestSuite" /* Frameworks */,
			);
			buildRules = (
			);
			dependencies = (
				__Dependency_C7 /* PBXTargetDependency */,
			);
			name = C7.testsuite;
			productName = C7TestSuite;
			productReference = "_____Product_C7TestSuite" /* C7TestSuite.xctest */;
			productType = "com.apple.product-type.bundle.unit-test";
		};
		"______Target_CryptoEssentials" /* CryptoEssentials */ = {
			isa = PBXNativeTarget;
			buildConfigurationList = "_______Confs_CryptoEssentials" /* Build configuration list for PBXNativeTarget "CryptoEssentials" */;
			buildPhases = (
				CompilePhase_CryptoEssentials /* Sources */,
				"___LinkPhase_CryptoEssentials" /* Frameworks */,
			);
			buildRules = (
			);
			dependencies = (
				__Dependency_C7 /* PBXTargetDependency */,
			);
			name = CryptoEssentials;
			productName = CryptoEssentials;
			productReference = "_____Product_CryptoEssentials" /* libCryptoEssentials.dylib */;
			productType = "com.apple.product-type.library.dynamic";
		};
		"______Target_Data" /* Data */ = {
			isa = PBXNativeTarget;
			buildConfigurationList = "_______Confs_Data" /* Build configuration list for PBXNativeTarget "Data" */;
			buildPhases = (
				CompilePhase_Data /* Sources */,
				"___LinkPhase_Data" /* Frameworks */,
			);
			buildRules = (
			);
			dependencies = (
				__Dependency_C7 /* PBXTargetDependency */,
				__Dependency_OperatingSystem /* PBXTargetDependency */,
			);
			name = Data;
			productName = Data;
			productReference = "_____Product_Data" /* libData.dylib */;
			productType = "com.apple.product-type.library.dynamic";
		};
		"______Target_Generator" /* Generator */ = {
			isa = PBXNativeTarget;
			buildConfigurationList = "_______Confs_Generator" /* Build configuration list for PBXNativeTarget "Generator" */;
			buildPhases = (
				CompilePhase_Generator /* Sources */,
				"___LinkPhase_Generator" /* Frameworks */,
			);
			buildRules = (
			);
			dependencies = (
				__Dependency_Data /* PBXTargetDependency */,
				__Dependency_CryptoEssentials /* PBXTargetDependency */,
				__Dependency_Strand /* PBXTargetDependency */,
				__Dependency_InterchangeData /* PBXTargetDependency */,
				__Dependency_OperatingSystem /* PBXTargetDependency */,
				__Dependency_C7 /* PBXTargetDependency */,
				__Dependency_SHA2 /* PBXTargetDependency */,
				__Dependency_HMAC /* PBXTargetDependency */,
				__Dependency_Hummingbird /* PBXTargetDependency */,
				__Dependency_JSON /* PBXTargetDependency */,
				__Dependency_String /* PBXTargetDependency */,
				__Dependency_S4 /* PBXTargetDependency */,
			);
			name = Generator;
			productName = Generator;
			productReference = "_____Product_Generator" /* Generator */;
			productType = "com.apple.product-type.tool";
		};
		"______Target_HMAC" /* HMAC */ = {
			isa = PBXNativeTarget;
			buildConfigurationList = "_______Confs_HMAC" /* Build configuration list for PBXNativeTarget "HMAC" */;
			buildPhases = (
				CompilePhase_HMAC /* Sources */,
				"___LinkPhase_HMAC" /* Frameworks */,
			);
			buildRules = (
			);
			dependencies = (
				__Dependency_C7 /* PBXTargetDependency */,
				__Dependency_CryptoEssentials /* PBXTargetDependency */,
			);
			name = HMAC;
			productName = HMAC;
			productReference = "_____Product_HMAC" /* libHMAC.dylib */;
			productType = "com.apple.product-type.library.dynamic";
		};
		"______Target_Hummingbird" /* Hummingbird */ = {
			isa = PBXNativeTarget;
			buildConfigurationList = "_______Confs_Hummingbird" /* Build configuration list for PBXNativeTarget "Hummingbird" */;
			buildPhases = (
				CompilePhase_Hummingbird /* Sources */,
				"___LinkPhase_Hummingbird" /* Frameworks */,
			);
			buildRules = (
			);
			dependencies = (
				__Dependency_Strand /* PBXTargetDependency */,
			);
			name = Hummingbird;
			productName = Hummingbird;
			productReference = "_____Product_Hummingbird" /* libHummingbird.dylib */;
			productType = "com.apple.product-type.library.dynamic";
		};
		"______Target_HummingbirdTestSuite" /* Hummingbird.testsuite */ = {
			isa = PBXNativeTarget;
			buildConfigurationList = "_______Confs_HummingbirdTestSuite" /* Build configuration list for PBXNativeTarget "Hummingbird.testsuite" */;
			buildPhases = (
				CompilePhase_HummingbirdTestSuite /* Sources */,
				"___LinkPhase_HummingbirdTestSuite" /* Frameworks */,
			);
			buildRules = (
			);
			dependencies = (
				__Dependency_Strand /* PBXTargetDependency */,
				__Dependency_Hummingbird /* PBXTargetDependency */,
			);
			name = Hummingbird.testsuite;
			productName = HummingbirdTestSuite;
			productReference = "_____Product_HummingbirdTestSuite" /* HummingbirdTestSuite.xctest */;
			productType = "com.apple.product-type.bundle.unit-test";
		};
		"______Target_InterchangeData" /* InterchangeData */ = {
			isa = PBXNativeTarget;
			buildConfigurationList = "_______Confs_InterchangeData" /* Build configuration list for PBXNativeTarget "InterchangeData" */;
			buildPhases = (
				CompilePhase_InterchangeData /* Sources */,
				"___LinkPhase_InterchangeData" /* Frameworks */,
			);
			buildRules = (
			);
			dependencies = (
				__Dependency_C7 /* PBXTargetDependency */,
				__Dependency_OperatingSystem /* PBXTargetDependency */,
				__Dependency_Data /* PBXTargetDependency */,
			);
			name = InterchangeData;
			productName = InterchangeData;
			productReference = "_____Product_InterchangeData" /* libInterchangeData.dylib */;
			productType = "com.apple.product-type.library.dynamic";
		};
		"______Target_JSON" /* JSON */ = {
			isa = PBXNativeTarget;
			buildConfigurationList = "_______Confs_JSON" /* Build configuration list for PBXNativeTarget "JSON" */;
			buildPhases = (
				CompilePhase_JSON /* Sources */,
				"___LinkPhase_JSON" /* Frameworks */,
			);
			buildRules = (
			);
			dependencies = (
				__Dependency_C7 /* PBXTargetDependency */,
				__Dependency_OperatingSystem /* PBXTargetDependency */,
				__Dependency_Data /* PBXTargetDependency */,
				__Dependency_InterchangeData /* PBXTargetDependency */,
			);
			name = JSON;
			productName = JSON;
			productReference = "_____Product_JSON" /* libJSON.dylib */;
			productType = "com.apple.product-type.library.dynamic";
		};
		"______Target_OperatingSystem" /* OperatingSystem */ = {
			isa = PBXNativeTarget;
			buildConfigurationList = "_______Confs_OperatingSystem" /* Build configuration list for PBXNativeTarget "OperatingSystem" */;
			buildPhases = (
				CompilePhase_OperatingSystem /* Sources */,
				"___LinkPhase_OperatingSystem" /* Frameworks */,
			);
			buildRules = (
			);
			dependencies = (
			);
			name = OperatingSystem;
			productName = OperatingSystem;
			productReference = "_____Product_OperatingSystem" /* libOperatingSystem.dylib */;
			productType = "com.apple.product-type.library.dynamic";
		};
		"______Target_S4" /* S4 */ = {
			isa = PBXNativeTarget;
			buildConfigurationList = "_______Confs_S4" /* Build configuration list for PBXNativeTarget "S4" */;
			buildPhases = (
				CompilePhase_S4 /* Sources */,
				"___LinkPhase_S4" /* Frameworks */,
			);
			buildRules = (
			);
			dependencies = (
				__Dependency_C7 /* PBXTargetDependency */,
			);
			name = S4;
			productName = S4;
			productReference = "_____Product_S4" /* libS4.dylib */;
			productType = "com.apple.product-type.library.dynamic";
		};
		"______Target_S4TestSuite" /* S4.testsuite */ = {
			isa = PBXNativeTarget;
			buildConfigurationList = "_______Confs_S4TestSuite" /* Build configuration list for PBXNativeTarget "S4.testsuite" */;
			buildPhases = (
				CompilePhase_S4TestSuite /* Sources */,
				"___LinkPhase_S4TestSuite" /* Frameworks */,
			);
			buildRules = (
			);
			dependencies = (
				__Dependency_C7 /* PBXTargetDependency */,
				__Dependency_S4 /* PBXTargetDependency */,
			);
			name = S4.testsuite;
			productName = S4TestSuite;
			productReference = "_____Product_S4TestSuite" /* S4TestSuite.xctest */;
			productType = "com.apple.product-type.bundle.unit-test";
		};
		"______Target_SHA2" /* SHA2 */ = {
			isa = PBXNativeTarget;
			buildConfigurationList = "_______Confs_SHA2" /* Build configuration list for PBXNativeTarget "SHA2" */;
			buildPhases = (
				CompilePhase_SHA2 /* Sources */,
				"___LinkPhase_SHA2" /* Frameworks */,
			);
			buildRules = (
			);
			dependencies = (
				__Dependency_C7 /* PBXTargetDependency */,
				__Dependency_CryptoEssentials /* PBXTargetDependency */,
			);
			name = SHA2;
			productName = SHA2;
			productReference = "_____Product_SHA2" /* libSHA2.dylib */;
			productType = "com.apple.product-type.library.dynamic";
		};
		"______Target_Strand" /* Strand */ = {
			isa = PBXNativeTarget;
			buildConfigurationList = "_______Confs_Strand" /* Build configuration list for PBXNativeTarget "Strand" */;
			buildPhases = (
				CompilePhase_Strand /* Sources */,
				"___LinkPhase_Strand" /* Frameworks */,
			);
			buildRules = (
			);
			dependencies = (
			);
			name = Strand;
			productName = Strand;
			productReference = "_____Product_Strand" /* libStrand.dylib */;
			productType = "com.apple.product-type.library.dynamic";
		};
		"______Target_String" /* String */ = {
			isa = PBXNativeTarget;
			buildConfigurationList = "_______Confs_String" /* Build configuration list for PBXNativeTarget "String" */;
			buildPhases = (
				CompilePhase_String /* Sources */,
				"___LinkPhase_String" /* Frameworks */,
			);
			buildRules = (
			);
			dependencies = (
				__Dependency_OperatingSystem /* PBXTargetDependency */,
			);
			name = String;
			productName = String;
			productReference = "_____Product_String" /* libString.dylib */;
			productType = "com.apple.product-type.library.dynamic";
		};
		"______Target_Vapor" /* Vapor */ = {
			isa = PBXNativeTarget;
			buildConfigurationList = "_______Confs_Vapor" /* Build configuration list for PBXNativeTarget "Vapor" */;
			buildPhases = (
				CompilePhase_Vapor /* Sources */,
				"___LinkPhase_Vapor" /* Frameworks */,
			);
			buildRules = (
			);
			dependencies = (
				__Dependency_Data /* PBXTargetDependency */,
				__Dependency_CryptoEssentials /* PBXTargetDependency */,
				__Dependency_Strand /* PBXTargetDependency */,
				__Dependency_InterchangeData /* PBXTargetDependency */,
				__Dependency_OperatingSystem /* PBXTargetDependency */,
				__Dependency_C7 /* PBXTargetDependency */,
				__Dependency_SHA2 /* PBXTargetDependency */,
				__Dependency_HMAC /* PBXTargetDependency */,
				__Dependency_Hummingbird /* PBXTargetDependency */,
				__Dependency_JSON /* PBXTargetDependency */,
				__Dependency_String /* PBXTargetDependency */,
				__Dependency_S4 /* PBXTargetDependency */,
				__Dependency_libc /* PBXTargetDependency */,
			);
			name = Vapor;
			productName = Vapor;
			productReference = "_____Product_Vapor" /* libVapor.dylib */;
			productType = "com.apple.product-type.library.dynamic";
		};
		"______Target_VaporDev" /* VaporDev */ = {
			isa = PBXNativeTarget;
			buildConfigurationList = "_______Confs_VaporDev" /* Build configuration list for PBXNativeTarget "VaporDev" */;
			buildPhases = (
				CompilePhase_VaporDev /* Sources */,
				"___LinkPhase_VaporDev" /* Frameworks */,
			);
			buildRules = (
			);
			dependencies = (
				__Dependency_Data /* PBXTargetDependency */,
				__Dependency_CryptoEssentials /* PBXTargetDependency */,
				__Dependency_Strand /* PBXTargetDependency */,
				__Dependency_InterchangeData /* PBXTargetDependency */,
				__Dependency_OperatingSystem /* PBXTargetDependency */,
				__Dependency_C7 /* PBXTargetDependency */,
				__Dependency_SHA2 /* PBXTargetDependency */,
				__Dependency_HMAC /* PBXTargetDependency */,
				__Dependency_Hummingbird /* PBXTargetDependency */,
				__Dependency_JSON /* PBXTargetDependency */,
				__Dependency_String /* PBXTargetDependency */,
				__Dependency_S4 /* PBXTargetDependency */,
				__Dependency_Vapor /* PBXTargetDependency */,
			);
			name = VaporDev;
			productName = VaporDev;
			productReference = "_____Product_VaporDev" /* VaporDev */;
			productType = "com.apple.product-type.tool";
		};
		"______Target_VaporTestSuite" /* Vapor.testsuite */ = {
			isa = PBXNativeTarget;
			buildConfigurationList = "_______Confs_VaporTestSuite" /* Build configuration list for PBXNativeTarget "Vapor.testsuite" */;
			buildPhases = (
				CompilePhase_VaporTestSuite /* Sources */,
				"___LinkPhase_VaporTestSuite" /* Frameworks */,
			);
			buildRules = (
			);
			dependencies = (
				__Dependency_Data /* PBXTargetDependency */,
				__Dependency_CryptoEssentials /* PBXTargetDependency */,
				__Dependency_Strand /* PBXTargetDependency */,
				__Dependency_InterchangeData /* PBXTargetDependency */,
				__Dependency_OperatingSystem /* PBXTargetDependency */,
				__Dependency_C7 /* PBXTargetDependency */,
				__Dependency_SHA2 /* PBXTargetDependency */,
				__Dependency_HMAC /* PBXTargetDependency */,
				__Dependency_Hummingbird /* PBXTargetDependency */,
				__Dependency_JSON /* PBXTargetDependency */,
				__Dependency_String /* PBXTargetDependency */,
				__Dependency_S4 /* PBXTargetDependency */,
				__Dependency_Vapor /* PBXTargetDependency */,
			);
			name = Vapor.testsuite;
			productName = VaporTestSuite;
			productReference = "_____Product_VaporTestSuite" /* VaporTestSuite.xctest */;
			productType = "com.apple.product-type.bundle.unit-test";
		};
		"______Target_libc" /* libc */ = {
			isa = PBXNativeTarget;
			buildConfigurationList = "_______Confs_libc" /* Build configuration list for PBXNativeTarget "libc" */;
			buildPhases = (
				CompilePhase_libc /* Sources */,
				"___LinkPhase_libc" /* Frameworks */,
			);
			buildRules = (
			);
			dependencies = (
				__Dependency_Data /* PBXTargetDependency */,
				__Dependency_CryptoEssentials /* PBXTargetDependency */,
				__Dependency_Strand /* PBXTargetDependency */,
				__Dependency_InterchangeData /* PBXTargetDependency */,
				__Dependency_OperatingSystem /* PBXTargetDependency */,
				__Dependency_C7 /* PBXTargetDependency */,
				__Dependency_SHA2 /* PBXTargetDependency */,
				__Dependency_HMAC /* PBXTargetDependency */,
				__Dependency_Hummingbird /* PBXTargetDependency */,
				__Dependency_JSON /* PBXTargetDependency */,
				__Dependency_String /* PBXTargetDependency */,
				__Dependency_S4 /* PBXTargetDependency */,
			);
			name = libc;
			productName = libc;
			productReference = "_____Product_libc" /* liblibc.dylib */;
			productType = "com.apple.product-type.library.dynamic";
		};
/* End PBXNativeTarget section */

/* Begin PBXProject section */
		__RootObject_ /* Project object */ = {
			isa = PBXProject;
			attributes = {
				LastUpgradeCheck = 9999;
			};
			buildConfigurationList = "___RootConfs_" /* Build configuration list for PBXProject "Vapor" */;
			compatibilityVersion = "Xcode 3.2";
			developmentRegion = English;
			hasScannedForEncodings = 0;
			knownRegions = (
				en,
			);
			mainGroup = "___RootGroup_";
			productRefGroup = "____Products_" /* Products */;
			projectDirPath = "";
			projectRoot = "";
			targets = (
				"______Target_C7" /* C7 */,
				"______Target_C7TestSuite" /* C7.testsuite */,
				"______Target_S4" /* S4 */,
				"______Target_S4TestSuite" /* S4.testsuite */,
				"______Target_OperatingSystem" /* OperatingSystem */,
				"______Target_String" /* String */,
				"______Target_Data" /* Data */,
				"______Target_InterchangeData" /* InterchangeData */,
				"______Target_JSON" /* JSON */,
				"______Target_Strand" /* Strand */,
				"______Target_Hummingbird" /* Hummingbird */,
				"______Target_HummingbirdTestSuite" /* Hummingbird.testsuite */,
				"______Target_CryptoEssentials" /* CryptoEssentials */,
				"______Target_HMAC" /* HMAC */,
				"______Target_SHA2" /* SHA2 */,
				"______Target_Generator" /* Generator */,
				"______Target_libc" /* libc */,
				"______Target_Vapor" /* Vapor */,
				"______Target_VaporDev" /* VaporDev */,
				"______Target_VaporTestSuite" /* Vapor.testsuite */,
			);
		};
/* End PBXProject section */

/* Begin PBXSourcesBuildPhase section */
		CompilePhase_C7 /* Sources */ = {
			isa = PBXSourcesBuildPhase;
			buildActionMask = 0;
			files = (
				"__src_cc_ref_Packages/C7-0.2.0/Sources/AsyncStream.swift" /* AsyncStream.swift in Sources */,
				"__src_cc_ref_Packages/C7-0.2.0/Sources/AsyncStreamClient.swift" /* AsyncStreamClient.swift in Sources */,
				"__src_cc_ref_Packages/C7-0.2.0/Sources/AsyncStreamServer.swift" /* AsyncStreamServer.swift in Sources */,
				"__src_cc_ref_Packages/C7-0.2.0/Sources/Byte.swift" /* Byte.swift in Sources */,
				"__src_cc_ref_Packages/C7-0.2.0/Sources/CaseInsensitiveString.swift" /* CaseInsensitiveString.swift in Sources */,
				"__src_cc_ref_Packages/C7-0.2.0/Sources/CustomDataStore.swift" /* CustomDataStore.swift in Sources */,
				"__src_cc_ref_Packages/C7-0.2.0/Sources/Data.swift" /* Data.swift in Sources */,
				"__src_cc_ref_Packages/C7-0.2.0/Sources/Drain.swift" /* Drain.swift in Sources */,
				"__src_cc_ref_Packages/C7-0.2.0/Sources/Storage.swift" /* Storage.swift in Sources */,
				"__src_cc_ref_Packages/C7-0.2.0/Sources/Stream.swift" /* Stream.swift in Sources */,
				"__src_cc_ref_Packages/C7-0.2.0/Sources/StreamClient.swift" /* StreamClient.swift in Sources */,
				"__src_cc_ref_Packages/C7-0.2.0/Sources/StreamSequence.swift" /* StreamSequence.swift in Sources */,
				"__src_cc_ref_Packages/C7-0.2.0/Sources/StreamServer.swift" /* StreamServer.swift in Sources */,
				"__src_cc_ref_Packages/C7-0.2.0/Sources/URI.swift" /* URI.swift in Sources */,
			);
			runOnlyForDeploymentPostprocessing = 0;
		};
		CompilePhase_C7TestSuite /* Sources */ = {
			isa = PBXSourcesBuildPhase;
			buildActionMask = 0;
			files = (
				"__src_cc_ref_Packages/C7-0.2.0/Tests/C7/ExampleTests.swift" /* ExampleTests.swift in Sources */,
			);
			runOnlyForDeploymentPostprocessing = 0;
		};
		CompilePhase_CryptoEssentials /* Sources */ = {
			isa = PBXSourcesBuildPhase;
			buildActionMask = 0;
			files = (
				"__src_cc_ref_Packages/CryptoEssentials-0.2.1/Sources/BytesSequence.swift" /* BytesSequence.swift in Sources */,
				"__src_cc_ref_Packages/CryptoEssentials-0.2.1/Sources/CSArrayType+Extension.swift" /* CSArrayType+Extension.swift in Sources */,
				"__src_cc_ref_Packages/CryptoEssentials-0.2.1/Sources/Generics.swift" /* Generics.swift in Sources */,
				"__src_cc_ref_Packages/CryptoEssentials-0.2.1/Sources/HashProtocol.swift" /* HashProtocol.swift in Sources */,
				"__src_cc_ref_Packages/CryptoEssentials-0.2.1/Sources/IntegerConvertible.swift" /* IntegerConvertible.swift in Sources */,
				"__src_cc_ref_Packages/CryptoEssentials-0.2.1/Sources/IntExtension.swift" /* IntExtension.swift in Sources */,
				"__src_cc_ref_Packages/CryptoEssentials-0.2.1/Sources/NSData+Extensions.swift" /* NSData+Extensions.swift in Sources */,
				"__src_cc_ref_Packages/CryptoEssentials-0.2.1/Sources/Operators.swift" /* Operators.swift in Sources */,
				"__src_cc_ref_Packages/CryptoEssentials-0.2.1/Sources/Utils.swift" /* Utils.swift in Sources */,
			);
			runOnlyForDeploymentPostprocessing = 0;
		};
		CompilePhase_Data /* Sources */ = {
			isa = PBXSourcesBuildPhase;
			buildActionMask = 0;
			files = (
				"__src_cc_ref_Packages/Data-0.4.9/Source/Data.swift" /* Data.swift in Sources */,
			);
			runOnlyForDeploymentPostprocessing = 0;
		};
		CompilePhase_Generator /* Sources */ = {
			isa = PBXSourcesBuildPhase;
			buildActionMask = 0;
			files = (
				__src_cc_ref_Sources/Generator/main.swift /* main.swift in Sources */,
			);
			runOnlyForDeploymentPostprocessing = 0;
		};
		CompilePhase_HMAC /* Sources */ = {
			isa = PBXSourcesBuildPhase;
			buildActionMask = 0;
			files = (
<<<<<<< HEAD
				"__src_cc_ref_Packages/HMAC-0.2.2/Sources/HMAC.swift" /* HMAC.swift in Sources */,
=======
				"__src_cc_ref_Packages/HMAC-0.3.1/Sources/HMAC.swift" /* HMAC.swift in Sources */,
>>>>>>> 809a0da5
			);
			runOnlyForDeploymentPostprocessing = 0;
		};
		CompilePhase_Hummingbird /* Sources */ = {
			isa = PBXSourcesBuildPhase;
			buildActionMask = 0;
			files = (
				"__src_cc_ref_Packages/Hummingbird-1.1.2/Sources/Socket.swift" /* Socket.swift in Sources */,
				"__src_cc_ref_Packages/Hummingbird-1.1.2/Sources/String+Transcoding.swift" /* String+Transcoding.swift in Sources */,
			);
			runOnlyForDeploymentPostprocessing = 0;
		};
		CompilePhase_HummingbirdTestSuite /* Sources */ = {
			isa = PBXSourcesBuildPhase;
			buildActionMask = 0;
			files = (
				"__src_cc_ref_Packages/Hummingbird-1.1.2/Tests/Hummingbird/SocketTests.swift" /* SocketTests.swift in Sources */,
			);
			runOnlyForDeploymentPostprocessing = 0;
		};
		CompilePhase_InterchangeData /* Sources */ = {
			isa = PBXSourcesBuildPhase;
			buildActionMask = 0;
			files = (
				"__src_cc_ref_Packages/InterchangeData-0.4.3/Source/InterchangeData.swift" /* InterchangeData.swift in Sources */,
			);
			runOnlyForDeploymentPostprocessing = 0;
		};
		CompilePhase_JSON /* Sources */ = {
			isa = PBXSourcesBuildPhase;
			buildActionMask = 0;
			files = (
				"__src_cc_ref_Packages/JSON-0.4.1/Source/JSON.swift" /* JSON.swift in Sources */,
				"__src_cc_ref_Packages/JSON-0.4.1/Source/JSONInterchangeDataParser.swift" /* JSONInterchangeDataParser.swift in Sources */,
				"__src_cc_ref_Packages/JSON-0.4.1/Source/JSONInterchangeDataSerializer.swift" /* JSONInterchangeDataSerializer.swift in Sources */,
				"__src_cc_ref_Packages/JSON-0.4.1/Source/JSONParser.swift" /* JSONParser.swift in Sources */,
				"__src_cc_ref_Packages/JSON-0.4.1/Source/JSONSerializer.swift" /* JSONSerializer.swift in Sources */,
			);
			runOnlyForDeploymentPostprocessing = 0;
		};
		CompilePhase_OperatingSystem /* Sources */ = {
			isa = PBXSourcesBuildPhase;
			buildActionMask = 0;
			files = (
				"__src_cc_ref_Packages/OperatingSystem-0.4.2/Sources/OperatingSystem.swift" /* OperatingSystem.swift in Sources */,
			);
			runOnlyForDeploymentPostprocessing = 0;
		};
		CompilePhase_S4 /* Sources */ = {
			isa = PBXSourcesBuildPhase;
			buildActionMask = 0;
			files = (
				"__src_cc_ref_Packages/S4-0.2.1/Sources/AsyncClient.swift" /* AsyncClient.swift in Sources */,
				"__src_cc_ref_Packages/S4-0.2.1/Sources/AsyncMiddleware.swift" /* AsyncMiddleware.swift in Sources */,
				"__src_cc_ref_Packages/S4-0.2.1/Sources/AsyncResponder.swift" /* AsyncResponder.swift in Sources */,
				"__src_cc_ref_Packages/S4-0.2.1/Sources/AsyncRoute.swift" /* AsyncRoute.swift in Sources */,
				"__src_cc_ref_Packages/S4-0.2.1/Sources/AsyncRouteMatcher.swift" /* AsyncRouteMatcher.swift in Sources */,
				"__src_cc_ref_Packages/S4-0.2.1/Sources/AsyncRouter.swift" /* AsyncRouter.swift in Sources */,
				"__src_cc_ref_Packages/S4-0.2.1/Sources/AsyncServer.swift" /* AsyncServer.swift in Sources */,
				"__src_cc_ref_Packages/S4-0.2.1/Sources/Body.swift" /* Body.swift in Sources */,
				"__src_cc_ref_Packages/S4-0.2.1/Sources/Client.swift" /* Client.swift in Sources */,
				"__src_cc_ref_Packages/S4-0.2.1/Sources/HeaderName.swift" /* HeaderName.swift in Sources */,
				"__src_cc_ref_Packages/S4-0.2.1/Sources/Headers.swift" /* Headers.swift in Sources */,
				"__src_cc_ref_Packages/S4-0.2.1/Sources/HeaderValues.swift" /* HeaderValues.swift in Sources */,
				"__src_cc_ref_Packages/S4-0.2.1/Sources/Message.swift" /* Message.swift in Sources */,
				"__src_cc_ref_Packages/S4-0.2.1/Sources/Method.swift" /* Method.swift in Sources */,
				"__src_cc_ref_Packages/S4-0.2.1/Sources/Middleware.swift" /* Middleware.swift in Sources */,
				"__src_cc_ref_Packages/S4-0.2.1/Sources/Request.swift" /* Request.swift in Sources */,
				"__src_cc_ref_Packages/S4-0.2.1/Sources/RequestConvertible.swift" /* RequestConvertible.swift in Sources */,
				"__src_cc_ref_Packages/S4-0.2.1/Sources/RequestInitializable.swift" /* RequestInitializable.swift in Sources */,
				"__src_cc_ref_Packages/S4-0.2.1/Sources/RequestParser.swift" /* RequestParser.swift in Sources */,
				"__src_cc_ref_Packages/S4-0.2.1/Sources/RequestRepresentable.swift" /* RequestRepresentable.swift in Sources */,
				"__src_cc_ref_Packages/S4-0.2.1/Sources/RequestSerializer.swift" /* RequestSerializer.swift in Sources */,
				"__src_cc_ref_Packages/S4-0.2.1/Sources/Responder.swift" /* Responder.swift in Sources */,
				"__src_cc_ref_Packages/S4-0.2.1/Sources/Response.swift" /* Response.swift in Sources */,
				"__src_cc_ref_Packages/S4-0.2.1/Sources/ResponseConvertible.swift" /* ResponseConvertible.swift in Sources */,
				"__src_cc_ref_Packages/S4-0.2.1/Sources/ResponseInitializable.swift" /* ResponseInitializable.swift in Sources */,
				"__src_cc_ref_Packages/S4-0.2.1/Sources/ResponseParser.swift" /* ResponseParser.swift in Sources */,
				"__src_cc_ref_Packages/S4-0.2.1/Sources/ResponseRepresentable.swift" /* ResponseRepresentable.swift in Sources */,
				"__src_cc_ref_Packages/S4-0.2.1/Sources/ResponseSerializer.swift" /* ResponseSerializer.swift in Sources */,
				"__src_cc_ref_Packages/S4-0.2.1/Sources/Route.swift" /* Route.swift in Sources */,
				"__src_cc_ref_Packages/S4-0.2.1/Sources/RouteMatcher.swift" /* RouteMatcher.swift in Sources */,
				"__src_cc_ref_Packages/S4-0.2.1/Sources/Router.swift" /* Router.swift in Sources */,
				"__src_cc_ref_Packages/S4-0.2.1/Sources/S4.swift" /* S4.swift in Sources */,
				"__src_cc_ref_Packages/S4-0.2.1/Sources/Server.swift" /* Server.swift in Sources */,
				"__src_cc_ref_Packages/S4-0.2.1/Sources/Status.swift" /* Status.swift in Sources */,
				"__src_cc_ref_Packages/S4-0.2.1/Sources/Version.swift" /* Version.swift in Sources */,
			);
			runOnlyForDeploymentPostprocessing = 0;
		};
		CompilePhase_S4TestSuite /* Sources */ = {
			isa = PBXSourcesBuildPhase;
			buildActionMask = 0;
			files = (
				"__src_cc_ref_Packages/S4-0.2.1/Tests/S4/BodyTests.swift" /* BodyTests.swift in Sources */,
				"__src_cc_ref_Packages/S4-0.2.1/Tests/S4/ExampleTests.swift" /* ExampleTests.swift in Sources */,
			);
			runOnlyForDeploymentPostprocessing = 0;
		};
		CompilePhase_SHA2 /* Sources */ = {
			isa = PBXSourcesBuildPhase;
			buildActionMask = 0;
			files = (
				"__src_cc_ref_Packages/SHA2-0.1.0/Sources/SHA2.swift" /* SHA2.swift in Sources */,
			);
			runOnlyForDeploymentPostprocessing = 0;
		};
		CompilePhase_Strand /* Sources */ = {
			isa = PBXSourcesBuildPhase;
			buildActionMask = 0;
			files = (
				"__src_cc_ref_Packages/Strand-1.1.0/Sources/Strand.swift" /* Strand.swift in Sources */,
			);
			runOnlyForDeploymentPostprocessing = 0;
		};
		CompilePhase_String /* Sources */ = {
			isa = PBXSourcesBuildPhase;
			buildActionMask = 0;
			files = (
				"__src_cc_ref_Packages/String-0.4.3/Source/String.swift" /* String.swift in Sources */,
			);
			runOnlyForDeploymentPostprocessing = 0;
		};
		CompilePhase_Vapor /* Sources */ = {
			isa = PBXSourcesBuildPhase;
			buildActionMask = 0;
			files = (
				__src_cc_ref_Sources/Vapor/Config/Config.swift /* Config/Config.swift in Sources */,
				__src_cc_ref_Sources/Vapor/Core/Abort.swift /* Core/Abort.swift in Sources */,
				__src_cc_ref_Sources/Vapor/Core/Application.swift /* Core/Application.swift in Sources */,
				__src_cc_ref_Sources/Vapor/Core/Environment.swift /* Core/Environment.swift in Sources */,
				__src_cc_ref_Sources/Vapor/Core/Generated.swift /* Core/Generated.swift in Sources */,
				__src_cc_ref_Sources/Vapor/Core/Provider.swift /* Core/Provider.swift in Sources */,
				__src_cc_ref_Sources/Vapor/Events/Events.swift /* Events/Events.swift in Sources */,
				__src_cc_ref_Sources/Vapor/Fixes/FileManager.swift /* Fixes/FileManager.swift in Sources */,
				__src_cc_ref_Sources/Vapor/Fixes/StringExtensions.swift /* Fixes/StringExtensions.swift in Sources */,
				__src_cc_ref_Sources/Vapor/Hash/Hash.swift /* Hash/Hash.swift in Sources */,
				__src_cc_ref_Sources/Vapor/Hash/HashDriver.swift /* Hash/HashDriver.swift in Sources */,
				"__src_cc_ref_Sources/Vapor/Hash/Int+Random.swift" /* Hash/Int+Random.swift in Sources */,
				__src_cc_ref_Sources/Vapor/Hash/SHAHasher.swift /* Hash/SHAHasher.swift in Sources */,
				__src_cc_ref_Sources/Vapor/JSON/JSON.swift /* JSON/JSON.swift in Sources */,
				__src_cc_ref_Sources/Vapor/Log/Log.swift /* Log/Log.swift in Sources */,
				__src_cc_ref_Sources/Vapor/Log/LogDriver.swift /* Log/LogDriver.swift in Sources */,
				__src_cc_ref_Sources/Vapor/Middleware/AbortMiddleware.swift /* Middleware/AbortMiddleware.swift in Sources */,
				__src_cc_ref_Sources/Vapor/Node/Node.swift /* Node/Node.swift in Sources */,
				__src_cc_ref_Sources/Vapor/Node/NodeInitializable.swift /* Node/NodeInitializable.swift in Sources */,
				__src_cc_ref_Sources/Vapor/Process/Process.swift /* Process/Process.swift in Sources */,
				__src_cc_ref_Sources/Vapor/Request/Request.swift /* Request/Request.swift in Sources */,
				__src_cc_ref_Sources/Vapor/Request/RequestContent.swift /* Request/RequestContent.swift in Sources */,
				__src_cc_ref_Sources/Vapor/Response/Response.swift /* Response/Response.swift in Sources */,
				__src_cc_ref_Sources/Vapor/Response/ResponseRepresentable.swift /* Response/ResponseRepresentable.swift in Sources */,
				__src_cc_ref_Sources/Vapor/Router/Branch.swift /* Router/Branch.swift in Sources */,
				__src_cc_ref_Sources/Vapor/Router/BranchRouter.swift /* Router/BranchRouter.swift in Sources */,
				__src_cc_ref_Sources/Vapor/Router/RouterDriver.swift /* Router/RouterDriver.swift in Sources */,
				"__src_cc_ref_Sources/Vapor/Routing/Application+Route.swift" /* Routing/Application+Route.swift in Sources */,
				__src_cc_ref_Sources/Vapor/Routing/ApplicationInitializable.swift /* Routing/ApplicationInitializable.swift in Sources */,
				__src_cc_ref_Sources/Vapor/Routing/Controller.swift /* Routing/Controller.swift in Sources */,
				__src_cc_ref_Sources/Vapor/Routing/DefaultInitializable.swift /* Routing/DefaultInitializable.swift in Sources */,
				__src_cc_ref_Sources/Vapor/Routing/ResourceController.swift /* Routing/ResourceController.swift in Sources */,
				__src_cc_ref_Sources/Vapor/Routing/Route.swift /* Routing/Route.swift in Sources */,
				__src_cc_ref_Sources/Vapor/Server/HTTPStream.swift /* Server/HTTPStream.swift in Sources */,
				__src_cc_ref_Sources/Vapor/Server/HTTPStreamHeader.swift /* Server/HTTPStreamHeader.swift in Sources */,
				__src_cc_ref_Sources/Vapor/Server/HTTPStreamServer.swift /* Server/HTTPStreamServer.swift in Sources */,
				"__src_cc_ref_Sources/Vapor/Server/Vapor+Hummingbird.swift" /* Server/Vapor+Hummingbird.swift in Sources */,
				__src_cc_ref_Sources/Vapor/Session/MemorySessionDriver.swift /* Session/MemorySessionDriver.swift in Sources */,
				__src_cc_ref_Sources/Vapor/Session/Session.swift /* Session/Session.swift in Sources */,
				__src_cc_ref_Sources/Vapor/Session/SessionDriver.swift /* Session/SessionDriver.swift in Sources */,
				__src_cc_ref_Sources/Vapor/Session/SessionMiddleware.swift /* Session/SessionMiddleware.swift in Sources */,
				__src_cc_ref_Sources/Vapor/Utilities/Dispatch.swift /* Utilities/Dispatch.swift in Sources */,
				__src_cc_ref_Sources/Vapor/Utilities/Lock.swift /* Utilities/Lock.swift in Sources */,
				__src_cc_ref_Sources/Vapor/Utilities/ThreadSafeStore.swift /* Utilities/ThreadSafeStore.swift in Sources */,
				"__src_cc_ref_Sources/Vapor/Utilities/Vapor+S4.swift" /* Utilities/Vapor+S4.swift in Sources */,
				__src_cc_ref_Sources/Vapor/View/RenderDriver.swift /* View/RenderDriver.swift in Sources */,
				__src_cc_ref_Sources/Vapor/View/View.swift /* View/View.swift in Sources */,
			);
			runOnlyForDeploymentPostprocessing = 0;
		};
		CompilePhase_VaporDev /* Sources */ = {
			isa = PBXSourcesBuildPhase;
			buildActionMask = 0;
			files = (
				__src_cc_ref_Sources/VaporDev/main.swift /* main.swift in Sources */,
				__src_cc_ref_Sources/VaporDev/Controllers/UserController.swift /* Controllers/UserController.swift in Sources */,
				__src_cc_ref_Sources/VaporDev/Middleware/AuthMiddleware.swift /* Middleware/AuthMiddleware.swift in Sources */,
				__src_cc_ref_Sources/VaporDev/Models/User.swift /* Models/User.swift in Sources */,
			);
			runOnlyForDeploymentPostprocessing = 0;
		};
		CompilePhase_VaporTestSuite /* Sources */ = {
			isa = PBXSourcesBuildPhase;
			buildActionMask = 0;
			files = (
				__src_cc_ref_Tests/Vapor/ConfigTests.swift /* ConfigTests.swift in Sources */,
				80CA49A91CB5D68500411B9D /* EventTests.swift in Sources */,
				__src_cc_ref_Tests/Vapor/ControllerTests.swift /* ControllerTests.swift in Sources */,
				__src_cc_ref_Tests/Vapor/EnvironmentTests.swift /* EnvironmentTests.swift in Sources */,
				__src_cc_ref_Tests/Vapor/HashTests.swift /* HashTests.swift in Sources */,
				__src_cc_ref_Tests/Vapor/HTTPStreamTests.swift /* HTTPStreamTests.swift in Sources */,
				__src_cc_ref_Tests/Vapor/LogTests.swift /* LogTests.swift in Sources */,
				__src_cc_ref_Tests/Vapor/MemorySessionDriverTests.swift /* MemorySessionDriverTests.swift in Sources */,
				__src_cc_ref_Tests/Vapor/PerformanceTests.swift /* PerformanceTests.swift in Sources */,
				__src_cc_ref_Tests/Vapor/ProcessTests.swift /* ProcessTests.swift in Sources */,
				__src_cc_ref_Tests/Vapor/QueryParameterTests.swift /* QueryParameterTests.swift in Sources */,
				__src_cc_ref_Tests/Vapor/ResponseTests.swift /* ResponseTests.swift in Sources */,
				__src_cc_ref_Tests/Vapor/RouterTests.swift /* RouterTests.swift in Sources */,
				__src_cc_ref_Tests/Vapor/RouteTests.swift /* RouteTests.swift in Sources */,
				__src_cc_ref_Tests/Vapor/SessionTests.swift /* SessionTests.swift in Sources */,
				__src_cc_ref_Tests/Vapor/TestHTTPStream.swift /* TestHTTPStream.swift in Sources */,
				__src_cc_ref_Tests/Vapor/TypedRouteTests.swift /* TypedRouteTests.swift in Sources */,
			);
			runOnlyForDeploymentPostprocessing = 0;
		};
		CompilePhase_libc /* Sources */ = {
			isa = PBXSourcesBuildPhase;
			buildActionMask = 0;
			files = (
				__src_cc_ref_Sources/libc/libc.swift /* libc.swift in Sources */,
			);
			runOnlyForDeploymentPostprocessing = 0;
		};
/* End PBXSourcesBuildPhase section */

/* Begin PBXTargetDependency section */
		__Dependency_C7 /* PBXTargetDependency */ = {
			isa = PBXTargetDependency;
			target = "______Target_C7" /* C7 */;
<<<<<<< HEAD
			targetProxy = 80CA499A1CB5D4FF00411B9D /* PBXContainerItemProxy */;
=======
			targetProxy = C3DBDB921CB5E8E70077DB3A /* PBXContainerItemProxy */;
>>>>>>> 809a0da5
		};
		__Dependency_CryptoEssentials /* PBXTargetDependency */ = {
			isa = PBXTargetDependency;
			target = "______Target_CryptoEssentials" /* CryptoEssentials */;
<<<<<<< HEAD
			targetProxy = 80CA499E1CB5D4FF00411B9D /* PBXContainerItemProxy */;
=======
			targetProxy = C3DBDB971CB5E8E70077DB3A /* PBXContainerItemProxy */;
>>>>>>> 809a0da5
		};
		__Dependency_Data /* PBXTargetDependency */ = {
			isa = PBXTargetDependency;
			target = "______Target_Data" /* Data */;
<<<<<<< HEAD
			targetProxy = 80CA499B1CB5D4FF00411B9D /* PBXContainerItemProxy */;
=======
			targetProxy = C3DBDB941CB5E8E70077DB3A /* PBXContainerItemProxy */;
>>>>>>> 809a0da5
		};
		__Dependency_HMAC /* PBXTargetDependency */ = {
			isa = PBXTargetDependency;
			target = "______Target_HMAC" /* HMAC */;
<<<<<<< HEAD
			targetProxy = 80CA49A01CB5D4FF00411B9D /* PBXContainerItemProxy */;
=======
			targetProxy = C3DBDB991CB5E8E70077DB3A /* PBXContainerItemProxy */;
>>>>>>> 809a0da5
		};
		__Dependency_Hummingbird /* PBXTargetDependency */ = {
			isa = PBXTargetDependency;
			target = "______Target_Hummingbird" /* Hummingbird */;
<<<<<<< HEAD
			targetProxy = 80CA49A21CB5D4FF00411B9D /* PBXContainerItemProxy */;
=======
			targetProxy = C3DBDB9A1CB5E8E70077DB3A /* PBXContainerItemProxy */;
>>>>>>> 809a0da5
		};
		__Dependency_InterchangeData /* PBXTargetDependency */ = {
			isa = PBXTargetDependency;
			target = "______Target_InterchangeData" /* InterchangeData */;
<<<<<<< HEAD
			targetProxy = 80CA499C1CB5D4FF00411B9D /* PBXContainerItemProxy */;
=======
			targetProxy = C3DBDB951CB5E8E70077DB3A /* PBXContainerItemProxy */;
>>>>>>> 809a0da5
		};
		__Dependency_JSON /* PBXTargetDependency */ = {
			isa = PBXTargetDependency;
			target = "______Target_JSON" /* JSON */;
<<<<<<< HEAD
			targetProxy = 80CA49A31CB5D4FF00411B9D /* PBXContainerItemProxy */;
=======
			targetProxy = C3DBDB9B1CB5E8E70077DB3A /* PBXContainerItemProxy */;
>>>>>>> 809a0da5
		};
		__Dependency_OperatingSystem /* PBXTargetDependency */ = {
			isa = PBXTargetDependency;
			target = "______Target_OperatingSystem" /* OperatingSystem */;
<<<<<<< HEAD
			targetProxy = 80CA49991CB5D4FF00411B9D /* PBXContainerItemProxy */;
=======
			targetProxy = C3DBDB931CB5E8E70077DB3A /* PBXContainerItemProxy */;
>>>>>>> 809a0da5
		};
		__Dependency_S4 /* PBXTargetDependency */ = {
			isa = PBXTargetDependency;
			target = "______Target_S4" /* S4 */;
<<<<<<< HEAD
			targetProxy = 80CA49A11CB5D4FF00411B9D /* PBXContainerItemProxy */;
=======
			targetProxy = C3DBDB9D1CB5E8E70077DB3A /* PBXContainerItemProxy */;
>>>>>>> 809a0da5
		};
		__Dependency_SHA2 /* PBXTargetDependency */ = {
			isa = PBXTargetDependency;
<<<<<<< HEAD
			target = "______Target_SHA1" /* SHA1 */;
			targetProxy = 80CA499F1CB5D4FF00411B9D /* PBXContainerItemProxy */;
=======
			target = "______Target_SHA2" /* SHA2 */;
			targetProxy = C3DBDB981CB5E8E70077DB3A /* PBXContainerItemProxy */;
>>>>>>> 809a0da5
		};
		__Dependency_Strand /* PBXTargetDependency */ = {
			isa = PBXTargetDependency;
			target = "______Target_Strand" /* Strand */;
<<<<<<< HEAD
			targetProxy = 80CA499D1CB5D4FF00411B9D /* PBXContainerItemProxy */;
=======
			targetProxy = C3DBDB961CB5E8E70077DB3A /* PBXContainerItemProxy */;
>>>>>>> 809a0da5
		};
		__Dependency_String /* PBXTargetDependency */ = {
			isa = PBXTargetDependency;
			target = "______Target_String" /* String */;
<<<<<<< HEAD
			targetProxy = 80CA49A41CB5D4FF00411B9D /* PBXContainerItemProxy */;
=======
			targetProxy = C3DBDB9C1CB5E8E70077DB3A /* PBXContainerItemProxy */;
>>>>>>> 809a0da5
		};
		__Dependency_Vapor /* PBXTargetDependency */ = {
			isa = PBXTargetDependency;
			target = "______Target_Vapor" /* Vapor */;
<<<<<<< HEAD
			targetProxy = 80CA49A61CB5D4FF00411B9D /* PBXContainerItemProxy */;
=======
			targetProxy = C3DBDB9F1CB5E8E70077DB3A /* PBXContainerItemProxy */;
>>>>>>> 809a0da5
		};
		__Dependency_libc /* PBXTargetDependency */ = {
			isa = PBXTargetDependency;
			target = "______Target_libc" /* libc */;
<<<<<<< HEAD
			targetProxy = 80CA49A51CB5D4FF00411B9D /* PBXContainerItemProxy */;
=======
			targetProxy = C3DBDB9E1CB5E8E70077DB3A /* PBXContainerItemProxy */;
>>>>>>> 809a0da5
		};
/* End PBXTargetDependency section */

/* Begin XCBuildConfiguration section */
		_ReleaseConf_C7 /* Release */ = {
			isa = XCBuildConfiguration;
			buildSettings = {
				COMBINE_HIDPI_IMAGES = YES;
				DYLIB_INSTALL_NAME_BASE = "$(CONFIGURATION_BUILD_DIR)";
				ENABLE_TESTABILITY = YES;
				LD_RUNPATH_SEARCH_PATHS = "$(TOOLCHAIN_DIR)/usr/lib/swift/macosx";
				MACOSX_DEPLOYMENT_TARGET = 10.10;
				OTHER_SWIFT_FLAGS = "-DXcode";
				PRODUCT_MODULE_NAME = C7;
				PRODUCT_NAME = "lib$(TARGET_NAME)";
			};
			name = Release;
		};
		_ReleaseConf_C7TestSuite /* Release */ = {
			isa = XCBuildConfiguration;
			buildSettings = {
				COMBINE_HIDPI_IMAGES = YES;
				EMBEDDED_CONTENT_CONTAINS_SWIFT = YES;
				LD_RUNPATH_SEARCH_PATHS = "@loader_path/../Frameworks";
				MACOSX_DEPLOYMENT_TARGET = 10.10;
				OTHER_SWIFT_FLAGS = "-DXcode";
				PRODUCT_MODULE_NAME = C7TestSuite;
				PRODUCT_NAME = "$(TARGET_NAME)";
			};
			name = Release;
		};
		_ReleaseConf_CryptoEssentials /* Release */ = {
			isa = XCBuildConfiguration;
			buildSettings = {
				COMBINE_HIDPI_IMAGES = YES;
				DYLIB_INSTALL_NAME_BASE = "$(CONFIGURATION_BUILD_DIR)";
				ENABLE_TESTABILITY = YES;
				LD_RUNPATH_SEARCH_PATHS = "$(TOOLCHAIN_DIR)/usr/lib/swift/macosx";
				MACOSX_DEPLOYMENT_TARGET = 10.10;
				OTHER_SWIFT_FLAGS = "-DXcode";
				PRODUCT_MODULE_NAME = CryptoEssentials;
				PRODUCT_NAME = "lib$(TARGET_NAME)";
			};
			name = Release;
		};
		_ReleaseConf_Data /* Release */ = {
			isa = XCBuildConfiguration;
			buildSettings = {
				COMBINE_HIDPI_IMAGES = YES;
				DYLIB_INSTALL_NAME_BASE = "$(CONFIGURATION_BUILD_DIR)";
				ENABLE_TESTABILITY = YES;
				LD_RUNPATH_SEARCH_PATHS = "$(TOOLCHAIN_DIR)/usr/lib/swift/macosx";
				MACOSX_DEPLOYMENT_TARGET = 10.10;
				OTHER_SWIFT_FLAGS = "-DXcode";
				PRODUCT_MODULE_NAME = Data;
				PRODUCT_NAME = "lib$(TARGET_NAME)";
			};
			name = Release;
		};
		_ReleaseConf_Generator /* Release */ = {
			isa = XCBuildConfiguration;
			buildSettings = {
				COMBINE_HIDPI_IMAGES = YES;
				LD_RUNPATH_SEARCH_PATHS = "$(TOOLCHAIN_DIR)/usr/lib/swift/macosx";
				MACOSX_DEPLOYMENT_TARGET = 10.10;
				OTHER_SWIFT_FLAGS = "-DXcode";
				PRODUCT_MODULE_NAME = Generator;
				PRODUCT_NAME = "$(TARGET_NAME)";
				SWIFT_FORCE_DYNAMIC_LINK_STDLIB = YES;
				SWIFT_FORCE_STATIC_LINK_STDLIB = NO;
			};
			name = Release;
		};
		_ReleaseConf_HMAC /* Release */ = {
			isa = XCBuildConfiguration;
			buildSettings = {
				COMBINE_HIDPI_IMAGES = YES;
				DYLIB_INSTALL_NAME_BASE = "$(CONFIGURATION_BUILD_DIR)";
				ENABLE_TESTABILITY = YES;
				LD_RUNPATH_SEARCH_PATHS = "$(TOOLCHAIN_DIR)/usr/lib/swift/macosx";
				MACOSX_DEPLOYMENT_TARGET = 10.10;
				OTHER_SWIFT_FLAGS = "-DXcode";
				PRODUCT_MODULE_NAME = HMAC;
				PRODUCT_NAME = "lib$(TARGET_NAME)";
			};
			name = Release;
		};
		_ReleaseConf_Hummingbird /* Release */ = {
			isa = XCBuildConfiguration;
			buildSettings = {
				COMBINE_HIDPI_IMAGES = YES;
				DYLIB_INSTALL_NAME_BASE = "$(CONFIGURATION_BUILD_DIR)";
				ENABLE_TESTABILITY = YES;
				LD_RUNPATH_SEARCH_PATHS = "$(TOOLCHAIN_DIR)/usr/lib/swift/macosx";
				MACOSX_DEPLOYMENT_TARGET = 10.10;
				OTHER_SWIFT_FLAGS = "-DXcode";
				PRODUCT_MODULE_NAME = Hummingbird;
				PRODUCT_NAME = "lib$(TARGET_NAME)";
			};
			name = Release;
		};
		_ReleaseConf_HummingbirdTestSuite /* Release */ = {
			isa = XCBuildConfiguration;
			buildSettings = {
				COMBINE_HIDPI_IMAGES = YES;
				EMBEDDED_CONTENT_CONTAINS_SWIFT = YES;
				LD_RUNPATH_SEARCH_PATHS = "@loader_path/../Frameworks";
				MACOSX_DEPLOYMENT_TARGET = 10.10;
				OTHER_SWIFT_FLAGS = "-DXcode";
				PRODUCT_MODULE_NAME = HummingbirdTestSuite;
				PRODUCT_NAME = "$(TARGET_NAME)";
			};
			name = Release;
		};
		_ReleaseConf_InterchangeData /* Release */ = {
			isa = XCBuildConfiguration;
			buildSettings = {
				COMBINE_HIDPI_IMAGES = YES;
				DYLIB_INSTALL_NAME_BASE = "$(CONFIGURATION_BUILD_DIR)";
				ENABLE_TESTABILITY = YES;
				LD_RUNPATH_SEARCH_PATHS = "$(TOOLCHAIN_DIR)/usr/lib/swift/macosx";
				MACOSX_DEPLOYMENT_TARGET = 10.10;
				OTHER_SWIFT_FLAGS = "-DXcode";
				PRODUCT_MODULE_NAME = InterchangeData;
				PRODUCT_NAME = "lib$(TARGET_NAME)";
			};
			name = Release;
		};
		_ReleaseConf_JSON /* Release */ = {
			isa = XCBuildConfiguration;
			buildSettings = {
				COMBINE_HIDPI_IMAGES = YES;
				DYLIB_INSTALL_NAME_BASE = "$(CONFIGURATION_BUILD_DIR)";
				ENABLE_TESTABILITY = YES;
				LD_RUNPATH_SEARCH_PATHS = "$(TOOLCHAIN_DIR)/usr/lib/swift/macosx";
				MACOSX_DEPLOYMENT_TARGET = 10.10;
				OTHER_SWIFT_FLAGS = "-DXcode";
				PRODUCT_MODULE_NAME = JSON;
				PRODUCT_NAME = "lib$(TARGET_NAME)";
			};
			name = Release;
		};
		_ReleaseConf_OperatingSystem /* Release */ = {
			isa = XCBuildConfiguration;
			buildSettings = {
				COMBINE_HIDPI_IMAGES = YES;
				DYLIB_INSTALL_NAME_BASE = "$(CONFIGURATION_BUILD_DIR)";
				ENABLE_TESTABILITY = YES;
				LD_RUNPATH_SEARCH_PATHS = "$(TOOLCHAIN_DIR)/usr/lib/swift/macosx";
				MACOSX_DEPLOYMENT_TARGET = 10.10;
				OTHER_SWIFT_FLAGS = "-DXcode";
				PRODUCT_MODULE_NAME = OperatingSystem;
				PRODUCT_NAME = "lib$(TARGET_NAME)";
			};
			name = Release;
		};
		_ReleaseConf_S4 /* Release */ = {
			isa = XCBuildConfiguration;
			buildSettings = {
				COMBINE_HIDPI_IMAGES = YES;
				DYLIB_INSTALL_NAME_BASE = "$(CONFIGURATION_BUILD_DIR)";
				ENABLE_TESTABILITY = YES;
				LD_RUNPATH_SEARCH_PATHS = "$(TOOLCHAIN_DIR)/usr/lib/swift/macosx";
				MACOSX_DEPLOYMENT_TARGET = 10.10;
				OTHER_SWIFT_FLAGS = "-DXcode";
				PRODUCT_MODULE_NAME = S4;
				PRODUCT_NAME = "lib$(TARGET_NAME)";
			};
			name = Release;
		};
		_ReleaseConf_S4TestSuite /* Release */ = {
			isa = XCBuildConfiguration;
			buildSettings = {
				COMBINE_HIDPI_IMAGES = YES;
				EMBEDDED_CONTENT_CONTAINS_SWIFT = YES;
				LD_RUNPATH_SEARCH_PATHS = "@loader_path/../Frameworks";
				MACOSX_DEPLOYMENT_TARGET = 10.10;
				OTHER_SWIFT_FLAGS = "-DXcode";
				PRODUCT_MODULE_NAME = S4TestSuite;
				PRODUCT_NAME = "$(TARGET_NAME)";
			};
			name = Release;
		};
		_ReleaseConf_SHA2 /* Release */ = {
			isa = XCBuildConfiguration;
			buildSettings = {
				COMBINE_HIDPI_IMAGES = YES;
				DYLIB_INSTALL_NAME_BASE = "$(CONFIGURATION_BUILD_DIR)";
				ENABLE_TESTABILITY = YES;
				LD_RUNPATH_SEARCH_PATHS = "$(TOOLCHAIN_DIR)/usr/lib/swift/macosx";
				MACOSX_DEPLOYMENT_TARGET = 10.10;
				OTHER_SWIFT_FLAGS = "-DXcode";
				PRODUCT_MODULE_NAME = SHA2;
				PRODUCT_NAME = "lib$(TARGET_NAME)";
			};
			name = Release;
		};
		_ReleaseConf_Strand /* Release */ = {
			isa = XCBuildConfiguration;
			buildSettings = {
				COMBINE_HIDPI_IMAGES = YES;
				DYLIB_INSTALL_NAME_BASE = "$(CONFIGURATION_BUILD_DIR)";
				ENABLE_TESTABILITY = YES;
				LD_RUNPATH_SEARCH_PATHS = "$(TOOLCHAIN_DIR)/usr/lib/swift/macosx";
				MACOSX_DEPLOYMENT_TARGET = 10.10;
				OTHER_SWIFT_FLAGS = "-DXcode";
				PRODUCT_MODULE_NAME = Strand;
				PRODUCT_NAME = "lib$(TARGET_NAME)";
			};
			name = Release;
		};
		_ReleaseConf_String /* Release */ = {
			isa = XCBuildConfiguration;
			buildSettings = {
				COMBINE_HIDPI_IMAGES = YES;
				DYLIB_INSTALL_NAME_BASE = "$(CONFIGURATION_BUILD_DIR)";
				ENABLE_TESTABILITY = YES;
				LD_RUNPATH_SEARCH_PATHS = "$(TOOLCHAIN_DIR)/usr/lib/swift/macosx";
				MACOSX_DEPLOYMENT_TARGET = 10.10;
				OTHER_SWIFT_FLAGS = "-DXcode";
				PRODUCT_MODULE_NAME = String;
				PRODUCT_NAME = "lib$(TARGET_NAME)";
			};
			name = Release;
		};
		_ReleaseConf_Vapor /* Release */ = {
			isa = XCBuildConfiguration;
			buildSettings = {
				COMBINE_HIDPI_IMAGES = YES;
				DYLIB_INSTALL_NAME_BASE = "$(CONFIGURATION_BUILD_DIR)";
				ENABLE_TESTABILITY = YES;
				LD_RUNPATH_SEARCH_PATHS = "$(TOOLCHAIN_DIR)/usr/lib/swift/macosx";
				MACOSX_DEPLOYMENT_TARGET = 10.10;
				OTHER_SWIFT_FLAGS = "-DXcode";
				PRODUCT_MODULE_NAME = Vapor;
				PRODUCT_NAME = "lib$(TARGET_NAME)";
			};
			name = Release;
		};
		_ReleaseConf_VaporDev /* Release */ = {
			isa = XCBuildConfiguration;
			buildSettings = {
				COMBINE_HIDPI_IMAGES = YES;
				LD_RUNPATH_SEARCH_PATHS = "$(TOOLCHAIN_DIR)/usr/lib/swift/macosx";
				MACOSX_DEPLOYMENT_TARGET = 10.10;
				OTHER_SWIFT_FLAGS = "-DXcode";
				PRODUCT_MODULE_NAME = VaporDev;
				PRODUCT_NAME = "$(TARGET_NAME)";
				SWIFT_FORCE_DYNAMIC_LINK_STDLIB = YES;
				SWIFT_FORCE_STATIC_LINK_STDLIB = NO;
			};
			name = Release;
		};
		_ReleaseConf_VaporTestSuite /* Release */ = {
			isa = XCBuildConfiguration;
			buildSettings = {
				COMBINE_HIDPI_IMAGES = YES;
				EMBEDDED_CONTENT_CONTAINS_SWIFT = YES;
				LD_RUNPATH_SEARCH_PATHS = "@loader_path/../Frameworks";
				MACOSX_DEPLOYMENT_TARGET = 10.10;
				OTHER_SWIFT_FLAGS = "-DXcode";
				PRODUCT_MODULE_NAME = VaporTestSuite;
				PRODUCT_NAME = "$(TARGET_NAME)";
			};
			name = Release;
		};
		_ReleaseConf_libc /* Release */ = {
			isa = XCBuildConfiguration;
			buildSettings = {
				COMBINE_HIDPI_IMAGES = YES;
				DYLIB_INSTALL_NAME_BASE = "$(CONFIGURATION_BUILD_DIR)";
				ENABLE_TESTABILITY = YES;
				LD_RUNPATH_SEARCH_PATHS = "$(TOOLCHAIN_DIR)/usr/lib/swift/macosx";
				MACOSX_DEPLOYMENT_TARGET = 10.10;
				OTHER_SWIFT_FLAGS = "-DXcode";
				PRODUCT_MODULE_NAME = libc;
				PRODUCT_NAME = "lib$(TARGET_NAME)";
			};
			name = Release;
		};
		"___DebugConf_C7" /* Debug */ = {
			isa = XCBuildConfiguration;
			buildSettings = {
				COMBINE_HIDPI_IMAGES = YES;
				DYLIB_INSTALL_NAME_BASE = "$(CONFIGURATION_BUILD_DIR)";
				ENABLE_TESTABILITY = YES;
				LD_RUNPATH_SEARCH_PATHS = "$(TOOLCHAIN_DIR)/usr/lib/swift/macosx";
				MACOSX_DEPLOYMENT_TARGET = 10.10;
				OTHER_SWIFT_FLAGS = "-DXcode";
				PRODUCT_MODULE_NAME = C7;
				PRODUCT_NAME = "lib$(TARGET_NAME)";
				SWIFT_OPTIMIZATION_LEVEL = "-Onone";
			};
			name = Debug;
		};
		"___DebugConf_C7TestSuite" /* Debug */ = {
			isa = XCBuildConfiguration;
			buildSettings = {
				COMBINE_HIDPI_IMAGES = YES;
				EMBEDDED_CONTENT_CONTAINS_SWIFT = YES;
				LD_RUNPATH_SEARCH_PATHS = "@loader_path/../Frameworks";
				MACOSX_DEPLOYMENT_TARGET = 10.10;
				OTHER_SWIFT_FLAGS = "-DXcode";
				PRODUCT_MODULE_NAME = C7TestSuite;
				PRODUCT_NAME = "$(TARGET_NAME)";
				SWIFT_OPTIMIZATION_LEVEL = "-Onone";
			};
			name = Debug;
		};
		"___DebugConf_CryptoEssentials" /* Debug */ = {
			isa = XCBuildConfiguration;
			buildSettings = {
				COMBINE_HIDPI_IMAGES = YES;
				DYLIB_INSTALL_NAME_BASE = "$(CONFIGURATION_BUILD_DIR)";
				ENABLE_TESTABILITY = YES;
				LD_RUNPATH_SEARCH_PATHS = "$(TOOLCHAIN_DIR)/usr/lib/swift/macosx";
				MACOSX_DEPLOYMENT_TARGET = 10.10;
				OTHER_SWIFT_FLAGS = "-DXcode";
				PRODUCT_MODULE_NAME = CryptoEssentials;
				PRODUCT_NAME = "lib$(TARGET_NAME)";
				SWIFT_OPTIMIZATION_LEVEL = "-Onone";
			};
			name = Debug;
		};
		"___DebugConf_Data" /* Debug */ = {
			isa = XCBuildConfiguration;
			buildSettings = {
				COMBINE_HIDPI_IMAGES = YES;
				DYLIB_INSTALL_NAME_BASE = "$(CONFIGURATION_BUILD_DIR)";
				ENABLE_TESTABILITY = YES;
				LD_RUNPATH_SEARCH_PATHS = "$(TOOLCHAIN_DIR)/usr/lib/swift/macosx";
				MACOSX_DEPLOYMENT_TARGET = 10.10;
				OTHER_SWIFT_FLAGS = "-DXcode";
				PRODUCT_MODULE_NAME = Data;
				PRODUCT_NAME = "lib$(TARGET_NAME)";
				SWIFT_OPTIMIZATION_LEVEL = "-Onone";
			};
			name = Debug;
		};
		"___DebugConf_Generator" /* Debug */ = {
			isa = XCBuildConfiguration;
			buildSettings = {
				COMBINE_HIDPI_IMAGES = YES;
				LD_RUNPATH_SEARCH_PATHS = "$(TOOLCHAIN_DIR)/usr/lib/swift/macosx";
				MACOSX_DEPLOYMENT_TARGET = 10.10;
				OTHER_SWIFT_FLAGS = "-DXcode";
				PRODUCT_MODULE_NAME = Generator;
				PRODUCT_NAME = "$(TARGET_NAME)";
				SWIFT_FORCE_DYNAMIC_LINK_STDLIB = YES;
				SWIFT_FORCE_STATIC_LINK_STDLIB = NO;
				SWIFT_OPTIMIZATION_LEVEL = "-Onone";
			};
			name = Debug;
		};
		"___DebugConf_HMAC" /* Debug */ = {
			isa = XCBuildConfiguration;
			buildSettings = {
				COMBINE_HIDPI_IMAGES = YES;
				DYLIB_INSTALL_NAME_BASE = "$(CONFIGURATION_BUILD_DIR)";
				ENABLE_TESTABILITY = YES;
				LD_RUNPATH_SEARCH_PATHS = "$(TOOLCHAIN_DIR)/usr/lib/swift/macosx";
				MACOSX_DEPLOYMENT_TARGET = 10.10;
				OTHER_SWIFT_FLAGS = "-DXcode";
				PRODUCT_MODULE_NAME = HMAC;
				PRODUCT_NAME = "lib$(TARGET_NAME)";
				SWIFT_OPTIMIZATION_LEVEL = "-Onone";
			};
			name = Debug;
		};
		"___DebugConf_Hummingbird" /* Debug */ = {
			isa = XCBuildConfiguration;
			buildSettings = {
				COMBINE_HIDPI_IMAGES = YES;
				DYLIB_INSTALL_NAME_BASE = "$(CONFIGURATION_BUILD_DIR)";
				ENABLE_TESTABILITY = YES;
				LD_RUNPATH_SEARCH_PATHS = "$(TOOLCHAIN_DIR)/usr/lib/swift/macosx";
				MACOSX_DEPLOYMENT_TARGET = 10.10;
				OTHER_SWIFT_FLAGS = "-DXcode";
				PRODUCT_MODULE_NAME = Hummingbird;
				PRODUCT_NAME = "lib$(TARGET_NAME)";
				SWIFT_OPTIMIZATION_LEVEL = "-Onone";
			};
			name = Debug;
		};
		"___DebugConf_HummingbirdTestSuite" /* Debug */ = {
			isa = XCBuildConfiguration;
			buildSettings = {
				COMBINE_HIDPI_IMAGES = YES;
				EMBEDDED_CONTENT_CONTAINS_SWIFT = YES;
				LD_RUNPATH_SEARCH_PATHS = "@loader_path/../Frameworks";
				MACOSX_DEPLOYMENT_TARGET = 10.10;
				OTHER_SWIFT_FLAGS = "-DXcode";
				PRODUCT_MODULE_NAME = HummingbirdTestSuite;
				PRODUCT_NAME = "$(TARGET_NAME)";
				SWIFT_OPTIMIZATION_LEVEL = "-Onone";
			};
			name = Debug;
		};
		"___DebugConf_InterchangeData" /* Debug */ = {
			isa = XCBuildConfiguration;
			buildSettings = {
				COMBINE_HIDPI_IMAGES = YES;
				DYLIB_INSTALL_NAME_BASE = "$(CONFIGURATION_BUILD_DIR)";
				ENABLE_TESTABILITY = YES;
				LD_RUNPATH_SEARCH_PATHS = "$(TOOLCHAIN_DIR)/usr/lib/swift/macosx";
				MACOSX_DEPLOYMENT_TARGET = 10.10;
				OTHER_SWIFT_FLAGS = "-DXcode";
				PRODUCT_MODULE_NAME = InterchangeData;
				PRODUCT_NAME = "lib$(TARGET_NAME)";
				SWIFT_OPTIMIZATION_LEVEL = "-Onone";
			};
			name = Debug;
		};
		"___DebugConf_JSON" /* Debug */ = {
			isa = XCBuildConfiguration;
			buildSettings = {
				COMBINE_HIDPI_IMAGES = YES;
				DYLIB_INSTALL_NAME_BASE = "$(CONFIGURATION_BUILD_DIR)";
				ENABLE_TESTABILITY = YES;
				LD_RUNPATH_SEARCH_PATHS = "$(TOOLCHAIN_DIR)/usr/lib/swift/macosx";
				MACOSX_DEPLOYMENT_TARGET = 10.10;
				OTHER_SWIFT_FLAGS = "-DXcode";
				PRODUCT_MODULE_NAME = JSON;
				PRODUCT_NAME = "lib$(TARGET_NAME)";
				SWIFT_OPTIMIZATION_LEVEL = "-Onone";
			};
			name = Debug;
		};
		"___DebugConf_OperatingSystem" /* Debug */ = {
			isa = XCBuildConfiguration;
			buildSettings = {
				COMBINE_HIDPI_IMAGES = YES;
				DYLIB_INSTALL_NAME_BASE = "$(CONFIGURATION_BUILD_DIR)";
				ENABLE_TESTABILITY = YES;
				LD_RUNPATH_SEARCH_PATHS = "$(TOOLCHAIN_DIR)/usr/lib/swift/macosx";
				MACOSX_DEPLOYMENT_TARGET = 10.10;
				OTHER_SWIFT_FLAGS = "-DXcode";
				PRODUCT_MODULE_NAME = OperatingSystem;
				PRODUCT_NAME = "lib$(TARGET_NAME)";
				SWIFT_OPTIMIZATION_LEVEL = "-Onone";
			};
			name = Debug;
		};
		"___DebugConf_S4" /* Debug */ = {
			isa = XCBuildConfiguration;
			buildSettings = {
				COMBINE_HIDPI_IMAGES = YES;
				DYLIB_INSTALL_NAME_BASE = "$(CONFIGURATION_BUILD_DIR)";
				ENABLE_TESTABILITY = YES;
				LD_RUNPATH_SEARCH_PATHS = "$(TOOLCHAIN_DIR)/usr/lib/swift/macosx";
				MACOSX_DEPLOYMENT_TARGET = 10.10;
				OTHER_SWIFT_FLAGS = "-DXcode";
				PRODUCT_MODULE_NAME = S4;
				PRODUCT_NAME = "lib$(TARGET_NAME)";
				SWIFT_OPTIMIZATION_LEVEL = "-Onone";
			};
			name = Debug;
		};
		"___DebugConf_S4TestSuite" /* Debug */ = {
			isa = XCBuildConfiguration;
			buildSettings = {
				COMBINE_HIDPI_IMAGES = YES;
				EMBEDDED_CONTENT_CONTAINS_SWIFT = YES;
				LD_RUNPATH_SEARCH_PATHS = "@loader_path/../Frameworks";
				MACOSX_DEPLOYMENT_TARGET = 10.10;
				OTHER_SWIFT_FLAGS = "-DXcode";
				PRODUCT_MODULE_NAME = S4TestSuite;
				PRODUCT_NAME = "$(TARGET_NAME)";
				SWIFT_OPTIMIZATION_LEVEL = "-Onone";
			};
			name = Debug;
		};
		"___DebugConf_SHA2" /* Debug */ = {
			isa = XCBuildConfiguration;
			buildSettings = {
				COMBINE_HIDPI_IMAGES = YES;
				DYLIB_INSTALL_NAME_BASE = "$(CONFIGURATION_BUILD_DIR)";
				ENABLE_TESTABILITY = YES;
				LD_RUNPATH_SEARCH_PATHS = "$(TOOLCHAIN_DIR)/usr/lib/swift/macosx";
				MACOSX_DEPLOYMENT_TARGET = 10.10;
				OTHER_SWIFT_FLAGS = "-DXcode";
				PRODUCT_MODULE_NAME = SHA2;
				PRODUCT_NAME = "lib$(TARGET_NAME)";
				SWIFT_OPTIMIZATION_LEVEL = "-Onone";
			};
			name = Debug;
		};
		"___DebugConf_Strand" /* Debug */ = {
			isa = XCBuildConfiguration;
			buildSettings = {
				COMBINE_HIDPI_IMAGES = YES;
				DYLIB_INSTALL_NAME_BASE = "$(CONFIGURATION_BUILD_DIR)";
				ENABLE_TESTABILITY = YES;
				LD_RUNPATH_SEARCH_PATHS = "$(TOOLCHAIN_DIR)/usr/lib/swift/macosx";
				MACOSX_DEPLOYMENT_TARGET = 10.10;
				OTHER_SWIFT_FLAGS = "-DXcode";
				PRODUCT_MODULE_NAME = Strand;
				PRODUCT_NAME = "lib$(TARGET_NAME)";
				SWIFT_OPTIMIZATION_LEVEL = "-Onone";
			};
			name = Debug;
		};
		"___DebugConf_String" /* Debug */ = {
			isa = XCBuildConfiguration;
			buildSettings = {
				COMBINE_HIDPI_IMAGES = YES;
				DYLIB_INSTALL_NAME_BASE = "$(CONFIGURATION_BUILD_DIR)";
				ENABLE_TESTABILITY = YES;
				LD_RUNPATH_SEARCH_PATHS = "$(TOOLCHAIN_DIR)/usr/lib/swift/macosx";
				MACOSX_DEPLOYMENT_TARGET = 10.10;
				OTHER_SWIFT_FLAGS = "-DXcode";
				PRODUCT_MODULE_NAME = String;
				PRODUCT_NAME = "lib$(TARGET_NAME)";
				SWIFT_OPTIMIZATION_LEVEL = "-Onone";
			};
			name = Debug;
		};
		"___DebugConf_Vapor" /* Debug */ = {
			isa = XCBuildConfiguration;
			buildSettings = {
				COMBINE_HIDPI_IMAGES = YES;
				DYLIB_INSTALL_NAME_BASE = "$(CONFIGURATION_BUILD_DIR)";
				ENABLE_TESTABILITY = YES;
				LD_RUNPATH_SEARCH_PATHS = "$(TOOLCHAIN_DIR)/usr/lib/swift/macosx";
				MACOSX_DEPLOYMENT_TARGET = 10.10;
				OTHER_SWIFT_FLAGS = "-DXcode";
				PRODUCT_MODULE_NAME = Vapor;
				PRODUCT_NAME = "lib$(TARGET_NAME)";
				SWIFT_OPTIMIZATION_LEVEL = "-Onone";
			};
			name = Debug;
		};
		"___DebugConf_VaporDev" /* Debug */ = {
			isa = XCBuildConfiguration;
			buildSettings = {
				COMBINE_HIDPI_IMAGES = YES;
				LD_RUNPATH_SEARCH_PATHS = "$(TOOLCHAIN_DIR)/usr/lib/swift/macosx";
				MACOSX_DEPLOYMENT_TARGET = 10.10;
				OTHER_SWIFT_FLAGS = "-DXcode";
				PRODUCT_MODULE_NAME = VaporDev;
				PRODUCT_NAME = "$(TARGET_NAME)";
				SWIFT_FORCE_DYNAMIC_LINK_STDLIB = YES;
				SWIFT_FORCE_STATIC_LINK_STDLIB = NO;
				SWIFT_OPTIMIZATION_LEVEL = "-Onone";
			};
			name = Debug;
		};
		"___DebugConf_VaporTestSuite" /* Debug */ = {
			isa = XCBuildConfiguration;
			buildSettings = {
				COMBINE_HIDPI_IMAGES = YES;
				EMBEDDED_CONTENT_CONTAINS_SWIFT = YES;
				LD_RUNPATH_SEARCH_PATHS = "@loader_path/../Frameworks";
				MACOSX_DEPLOYMENT_TARGET = 10.10;
				OTHER_SWIFT_FLAGS = "-DXcode";
				PRODUCT_MODULE_NAME = VaporTestSuite;
				PRODUCT_NAME = "$(TARGET_NAME)";
				SWIFT_OPTIMIZATION_LEVEL = "-Onone";
			};
			name = Debug;
		};
		"___DebugConf_libc" /* Debug */ = {
			isa = XCBuildConfiguration;
			buildSettings = {
				COMBINE_HIDPI_IMAGES = YES;
				DYLIB_INSTALL_NAME_BASE = "$(CONFIGURATION_BUILD_DIR)";
				ENABLE_TESTABILITY = YES;
				LD_RUNPATH_SEARCH_PATHS = "$(TOOLCHAIN_DIR)/usr/lib/swift/macosx";
				MACOSX_DEPLOYMENT_TARGET = 10.10;
				OTHER_SWIFT_FLAGS = "-DXcode";
				PRODUCT_MODULE_NAME = libc;
				PRODUCT_NAME = "lib$(TARGET_NAME)";
				SWIFT_OPTIMIZATION_LEVEL = "-Onone";
			};
			name = Debug;
		};
		"_____Release_" /* Release */ = {
			isa = XCBuildConfiguration;
			buildSettings = {
			};
			name = Release;
		};
		"_______Debug_" /* Debug */ = {
			isa = XCBuildConfiguration;
			buildSettings = {
			};
			name = Debug;
		};
/* End XCBuildConfiguration section */

/* Begin XCConfigurationList section */
		"___RootConfs_" /* Build configuration list for PBXProject "Vapor" */ = {
			isa = XCConfigurationList;
			buildConfigurations = (
				"_______Debug_" /* Debug */,
				"_____Release_" /* Release */,
			);
			defaultConfigurationIsVisible = 0;
			defaultConfigurationName = Debug;
		};
		"_______Confs_C7" /* Build configuration list for PBXNativeTarget "C7" */ = {
			isa = XCConfigurationList;
			buildConfigurations = (
				"___DebugConf_C7" /* Debug */,
				_ReleaseConf_C7 /* Release */,
			);
			defaultConfigurationIsVisible = 0;
			defaultConfigurationName = Debug;
		};
		"_______Confs_C7TestSuite" /* Build configuration list for PBXNativeTarget "C7.testsuite" */ = {
			isa = XCConfigurationList;
			buildConfigurations = (
				"___DebugConf_C7TestSuite" /* Debug */,
				_ReleaseConf_C7TestSuite /* Release */,
			);
			defaultConfigurationIsVisible = 0;
			defaultConfigurationName = Debug;
		};
		"_______Confs_CryptoEssentials" /* Build configuration list for PBXNativeTarget "CryptoEssentials" */ = {
			isa = XCConfigurationList;
			buildConfigurations = (
				"___DebugConf_CryptoEssentials" /* Debug */,
				_ReleaseConf_CryptoEssentials /* Release */,
			);
			defaultConfigurationIsVisible = 0;
			defaultConfigurationName = Debug;
		};
		"_______Confs_Data" /* Build configuration list for PBXNativeTarget "Data" */ = {
			isa = XCConfigurationList;
			buildConfigurations = (
				"___DebugConf_Data" /* Debug */,
				_ReleaseConf_Data /* Release */,
			);
			defaultConfigurationIsVisible = 0;
			defaultConfigurationName = Debug;
		};
		"_______Confs_Generator" /* Build configuration list for PBXNativeTarget "Generator" */ = {
			isa = XCConfigurationList;
			buildConfigurations = (
				"___DebugConf_Generator" /* Debug */,
				_ReleaseConf_Generator /* Release */,
			);
			defaultConfigurationIsVisible = 0;
			defaultConfigurationName = Debug;
		};
		"_______Confs_HMAC" /* Build configuration list for PBXNativeTarget "HMAC" */ = {
			isa = XCConfigurationList;
			buildConfigurations = (
				"___DebugConf_HMAC" /* Debug */,
				_ReleaseConf_HMAC /* Release */,
			);
			defaultConfigurationIsVisible = 0;
			defaultConfigurationName = Debug;
		};
		"_______Confs_Hummingbird" /* Build configuration list for PBXNativeTarget "Hummingbird" */ = {
			isa = XCConfigurationList;
			buildConfigurations = (
				"___DebugConf_Hummingbird" /* Debug */,
				_ReleaseConf_Hummingbird /* Release */,
			);
			defaultConfigurationIsVisible = 0;
			defaultConfigurationName = Debug;
		};
		"_______Confs_HummingbirdTestSuite" /* Build configuration list for PBXNativeTarget "Hummingbird.testsuite" */ = {
			isa = XCConfigurationList;
			buildConfigurations = (
				"___DebugConf_HummingbirdTestSuite" /* Debug */,
				_ReleaseConf_HummingbirdTestSuite /* Release */,
			);
			defaultConfigurationIsVisible = 0;
			defaultConfigurationName = Debug;
		};
		"_______Confs_InterchangeData" /* Build configuration list for PBXNativeTarget "InterchangeData" */ = {
			isa = XCConfigurationList;
			buildConfigurations = (
				"___DebugConf_InterchangeData" /* Debug */,
				_ReleaseConf_InterchangeData /* Release */,
			);
			defaultConfigurationIsVisible = 0;
			defaultConfigurationName = Debug;
		};
		"_______Confs_JSON" /* Build configuration list for PBXNativeTarget "JSON" */ = {
			isa = XCConfigurationList;
			buildConfigurations = (
				"___DebugConf_JSON" /* Debug */,
				_ReleaseConf_JSON /* Release */,
			);
			defaultConfigurationIsVisible = 0;
			defaultConfigurationName = Debug;
		};
		"_______Confs_OperatingSystem" /* Build configuration list for PBXNativeTarget "OperatingSystem" */ = {
			isa = XCConfigurationList;
			buildConfigurations = (
				"___DebugConf_OperatingSystem" /* Debug */,
				_ReleaseConf_OperatingSystem /* Release */,
			);
			defaultConfigurationIsVisible = 0;
			defaultConfigurationName = Debug;
		};
		"_______Confs_S4" /* Build configuration list for PBXNativeTarget "S4" */ = {
			isa = XCConfigurationList;
			buildConfigurations = (
				"___DebugConf_S4" /* Debug */,
				_ReleaseConf_S4 /* Release */,
			);
			defaultConfigurationIsVisible = 0;
			defaultConfigurationName = Debug;
		};
		"_______Confs_S4TestSuite" /* Build configuration list for PBXNativeTarget "S4.testsuite" */ = {
			isa = XCConfigurationList;
			buildConfigurations = (
				"___DebugConf_S4TestSuite" /* Debug */,
				_ReleaseConf_S4TestSuite /* Release */,
			);
			defaultConfigurationIsVisible = 0;
			defaultConfigurationName = Debug;
		};
		"_______Confs_SHA2" /* Build configuration list for PBXNativeTarget "SHA2" */ = {
			isa = XCConfigurationList;
			buildConfigurations = (
				"___DebugConf_SHA2" /* Debug */,
				_ReleaseConf_SHA2 /* Release */,
			);
			defaultConfigurationIsVisible = 0;
			defaultConfigurationName = Debug;
		};
		"_______Confs_Strand" /* Build configuration list for PBXNativeTarget "Strand" */ = {
			isa = XCConfigurationList;
			buildConfigurations = (
				"___DebugConf_Strand" /* Debug */,
				_ReleaseConf_Strand /* Release */,
			);
			defaultConfigurationIsVisible = 0;
			defaultConfigurationName = Debug;
		};
		"_______Confs_String" /* Build configuration list for PBXNativeTarget "String" */ = {
			isa = XCConfigurationList;
			buildConfigurations = (
				"___DebugConf_String" /* Debug */,
				_ReleaseConf_String /* Release */,
			);
			defaultConfigurationIsVisible = 0;
			defaultConfigurationName = Debug;
		};
		"_______Confs_Vapor" /* Build configuration list for PBXNativeTarget "Vapor" */ = {
			isa = XCConfigurationList;
			buildConfigurations = (
				"___DebugConf_Vapor" /* Debug */,
				_ReleaseConf_Vapor /* Release */,
			);
			defaultConfigurationIsVisible = 0;
			defaultConfigurationName = Debug;
		};
		"_______Confs_VaporDev" /* Build configuration list for PBXNativeTarget "VaporDev" */ = {
			isa = XCConfigurationList;
			buildConfigurations = (
				"___DebugConf_VaporDev" /* Debug */,
				_ReleaseConf_VaporDev /* Release */,
			);
			defaultConfigurationIsVisible = 0;
			defaultConfigurationName = Debug;
		};
		"_______Confs_VaporTestSuite" /* Build configuration list for PBXNativeTarget "Vapor.testsuite" */ = {
			isa = XCConfigurationList;
			buildConfigurations = (
				"___DebugConf_VaporTestSuite" /* Debug */,
				_ReleaseConf_VaporTestSuite /* Release */,
			);
			defaultConfigurationIsVisible = 0;
			defaultConfigurationName = Debug;
		};
		"_______Confs_libc" /* Build configuration list for PBXNativeTarget "libc" */ = {
			isa = XCConfigurationList;
			buildConfigurations = (
				"___DebugConf_libc" /* Debug */,
				_ReleaseConf_libc /* Release */,
			);
			defaultConfigurationIsVisible = 0;
			defaultConfigurationName = Debug;
		};
/* End XCConfigurationList section */
	};
	rootObject = __RootObject_ /* Project object */;
}<|MERGE_RESOLUTION|>--- conflicted
+++ resolved
@@ -7,157 +7,79 @@
 	objects = {
 
 /* Begin PBXBuildFile section */
-<<<<<<< HEAD
-		80CA494F1CB5D4FE00411B9D /* libC7.dylib in Frameworks */ = {isa = PBXBuildFile; fileRef = "_____Product_C7" /* libC7.dylib */; };
-		80CA49501CB5D4FE00411B9D /* libOperatingSystem.dylib in Frameworks */ = {isa = PBXBuildFile; fileRef = "_____Product_OperatingSystem" /* libOperatingSystem.dylib */; };
-		80CA49511CB5D4FE00411B9D /* libC7.dylib in Frameworks */ = {isa = PBXBuildFile; fileRef = "_____Product_C7" /* libC7.dylib */; };
-		80CA49521CB5D4FE00411B9D /* libOperatingSystem.dylib in Frameworks */ = {isa = PBXBuildFile; fileRef = "_____Product_OperatingSystem" /* libOperatingSystem.dylib */; };
-		80CA49531CB5D4FE00411B9D /* libC7.dylib in Frameworks */ = {isa = PBXBuildFile; fileRef = "_____Product_C7" /* libC7.dylib */; };
-		80CA49541CB5D4FE00411B9D /* libOperatingSystem.dylib in Frameworks */ = {isa = PBXBuildFile; fileRef = "_____Product_OperatingSystem" /* libOperatingSystem.dylib */; };
-		80CA49551CB5D4FE00411B9D /* libData.dylib in Frameworks */ = {isa = PBXBuildFile; fileRef = "_____Product_Data" /* libData.dylib */; };
-		80CA49561CB5D4FE00411B9D /* libStrand.dylib in Frameworks */ = {isa = PBXBuildFile; fileRef = "_____Product_Strand" /* libStrand.dylib */; };
-		80CA49571CB5D4FE00411B9D /* libC7.dylib in Frameworks */ = {isa = PBXBuildFile; fileRef = "_____Product_C7" /* libC7.dylib */; };
-		80CA49581CB5D4FE00411B9D /* libC7.dylib in Frameworks */ = {isa = PBXBuildFile; fileRef = "_____Product_C7" /* libC7.dylib */; };
-		80CA49591CB5D4FE00411B9D /* libC7.dylib in Frameworks */ = {isa = PBXBuildFile; fileRef = "_____Product_C7" /* libC7.dylib */; };
-		80CA495A1CB5D4FE00411B9D /* libC7.dylib in Frameworks */ = {isa = PBXBuildFile; fileRef = "_____Product_C7" /* libC7.dylib */; };
-		80CA495B1CB5D4FE00411B9D /* libC7.dylib in Frameworks */ = {isa = PBXBuildFile; fileRef = "_____Product_C7" /* libC7.dylib */; };
-		80CA495C1CB5D4FE00411B9D /* libCryptoEssentials.dylib in Frameworks */ = {isa = PBXBuildFile; fileRef = "_____Product_CryptoEssentials" /* libCryptoEssentials.dylib */; };
-		80CA495D1CB5D4FE00411B9D /* libCryptoEssentials.dylib in Frameworks */ = {isa = PBXBuildFile; fileRef = "_____Product_CryptoEssentials" /* libCryptoEssentials.dylib */; };
-		80CA495E1CB5D4FE00411B9D /* libData.dylib in Frameworks */ = {isa = PBXBuildFile; fileRef = "_____Product_Data" /* libData.dylib */; };
-		80CA495F1CB5D4FE00411B9D /* libSHA1.dylib in Frameworks */ = {isa = PBXBuildFile; fileRef = "_____Product_SHA1" /* libSHA1.dylib */; };
-		80CA49601CB5D4FE00411B9D /* libC7.dylib in Frameworks */ = {isa = PBXBuildFile; fileRef = "_____Product_C7" /* libC7.dylib */; };
-		80CA49611CB5D4FE00411B9D /* libStrand.dylib in Frameworks */ = {isa = PBXBuildFile; fileRef = "_____Product_Strand" /* libStrand.dylib */; };
-		80CA49621CB5D4FE00411B9D /* libInterchangeData.dylib in Frameworks */ = {isa = PBXBuildFile; fileRef = "_____Product_InterchangeData" /* libInterchangeData.dylib */; };
-		80CA49631CB5D4FE00411B9D /* libOperatingSystem.dylib in Frameworks */ = {isa = PBXBuildFile; fileRef = "_____Product_OperatingSystem" /* libOperatingSystem.dylib */; };
-		80CA49641CB5D4FE00411B9D /* libS4.dylib in Frameworks */ = {isa = PBXBuildFile; fileRef = "_____Product_S4" /* libS4.dylib */; };
-		80CA49651CB5D4FE00411B9D /* libHummingbird.dylib in Frameworks */ = {isa = PBXBuildFile; fileRef = "_____Product_Hummingbird" /* libHummingbird.dylib */; };
-		80CA49661CB5D4FE00411B9D /* libCryptoEssentials.dylib in Frameworks */ = {isa = PBXBuildFile; fileRef = "_____Product_CryptoEssentials" /* libCryptoEssentials.dylib */; };
-		80CA49671CB5D4FE00411B9D /* libData.dylib in Frameworks */ = {isa = PBXBuildFile; fileRef = "_____Product_Data" /* libData.dylib */; };
-		80CA49681CB5D4FE00411B9D /* libSHA1.dylib in Frameworks */ = {isa = PBXBuildFile; fileRef = "_____Product_SHA1" /* libSHA1.dylib */; };
-		80CA49691CB5D4FE00411B9D /* libC7.dylib in Frameworks */ = {isa = PBXBuildFile; fileRef = "_____Product_C7" /* libC7.dylib */; };
-		80CA496A1CB5D4FE00411B9D /* libStrand.dylib in Frameworks */ = {isa = PBXBuildFile; fileRef = "_____Product_Strand" /* libStrand.dylib */; };
-		80CA496B1CB5D4FE00411B9D /* libInterchangeData.dylib in Frameworks */ = {isa = PBXBuildFile; fileRef = "_____Product_InterchangeData" /* libInterchangeData.dylib */; };
-		80CA496C1CB5D4FE00411B9D /* libOperatingSystem.dylib in Frameworks */ = {isa = PBXBuildFile; fileRef = "_____Product_OperatingSystem" /* libOperatingSystem.dylib */; };
-		80CA496D1CB5D4FE00411B9D /* libHMAC.dylib in Frameworks */ = {isa = PBXBuildFile; fileRef = "_____Product_HMAC" /* libHMAC.dylib */; };
-		80CA496E1CB5D4FE00411B9D /* libS4.dylib in Frameworks */ = {isa = PBXBuildFile; fileRef = "_____Product_S4" /* libS4.dylib */; };
-		80CA496F1CB5D4FE00411B9D /* libHummingbird.dylib in Frameworks */ = {isa = PBXBuildFile; fileRef = "_____Product_Hummingbird" /* libHummingbird.dylib */; };
-		80CA49701CB5D4FE00411B9D /* libJSON.dylib in Frameworks */ = {isa = PBXBuildFile; fileRef = "_____Product_JSON" /* libJSON.dylib */; };
-		80CA49711CB5D4FE00411B9D /* libString.dylib in Frameworks */ = {isa = PBXBuildFile; fileRef = "_____Product_String" /* libString.dylib */; };
-		80CA49721CB5D4FE00411B9D /* libCryptoEssentials.dylib in Frameworks */ = {isa = PBXBuildFile; fileRef = "_____Product_CryptoEssentials" /* libCryptoEssentials.dylib */; };
-		80CA49731CB5D4FE00411B9D /* libData.dylib in Frameworks */ = {isa = PBXBuildFile; fileRef = "_____Product_Data" /* libData.dylib */; };
-		80CA49741CB5D4FE00411B9D /* libSHA1.dylib in Frameworks */ = {isa = PBXBuildFile; fileRef = "_____Product_SHA1" /* libSHA1.dylib */; };
-		80CA49751CB5D4FE00411B9D /* libC7.dylib in Frameworks */ = {isa = PBXBuildFile; fileRef = "_____Product_C7" /* libC7.dylib */; };
-		80CA49761CB5D4FE00411B9D /* libStrand.dylib in Frameworks */ = {isa = PBXBuildFile; fileRef = "_____Product_Strand" /* libStrand.dylib */; };
-		80CA49771CB5D4FE00411B9D /* libInterchangeData.dylib in Frameworks */ = {isa = PBXBuildFile; fileRef = "_____Product_InterchangeData" /* libInterchangeData.dylib */; };
-		80CA49781CB5D4FE00411B9D /* libOperatingSystem.dylib in Frameworks */ = {isa = PBXBuildFile; fileRef = "_____Product_OperatingSystem" /* libOperatingSystem.dylib */; };
-		80CA49791CB5D4FE00411B9D /* libHMAC.dylib in Frameworks */ = {isa = PBXBuildFile; fileRef = "_____Product_HMAC" /* libHMAC.dylib */; };
-		80CA497A1CB5D4FE00411B9D /* libS4.dylib in Frameworks */ = {isa = PBXBuildFile; fileRef = "_____Product_S4" /* libS4.dylib */; };
-		80CA497B1CB5D4FE00411B9D /* libHummingbird.dylib in Frameworks */ = {isa = PBXBuildFile; fileRef = "_____Product_Hummingbird" /* libHummingbird.dylib */; };
-		80CA497C1CB5D4FE00411B9D /* libJSON.dylib in Frameworks */ = {isa = PBXBuildFile; fileRef = "_____Product_JSON" /* libJSON.dylib */; };
-		80CA497D1CB5D4FE00411B9D /* libString.dylib in Frameworks */ = {isa = PBXBuildFile; fileRef = "_____Product_String" /* libString.dylib */; };
-		80CA497E1CB5D4FE00411B9D /* libCryptoEssentials.dylib in Frameworks */ = {isa = PBXBuildFile; fileRef = "_____Product_CryptoEssentials" /* libCryptoEssentials.dylib */; };
-		80CA497F1CB5D4FE00411B9D /* libData.dylib in Frameworks */ = {isa = PBXBuildFile; fileRef = "_____Product_Data" /* libData.dylib */; };
-		80CA49801CB5D4FE00411B9D /* libSHA1.dylib in Frameworks */ = {isa = PBXBuildFile; fileRef = "_____Product_SHA1" /* libSHA1.dylib */; };
-		80CA49811CB5D4FE00411B9D /* libC7.dylib in Frameworks */ = {isa = PBXBuildFile; fileRef = "_____Product_C7" /* libC7.dylib */; };
-		80CA49821CB5D4FE00411B9D /* libStrand.dylib in Frameworks */ = {isa = PBXBuildFile; fileRef = "_____Product_Strand" /* libStrand.dylib */; };
-		80CA49831CB5D4FE00411B9D /* libInterchangeData.dylib in Frameworks */ = {isa = PBXBuildFile; fileRef = "_____Product_InterchangeData" /* libInterchangeData.dylib */; };
-		80CA49841CB5D4FE00411B9D /* libOperatingSystem.dylib in Frameworks */ = {isa = PBXBuildFile; fileRef = "_____Product_OperatingSystem" /* libOperatingSystem.dylib */; };
-		80CA49851CB5D4FE00411B9D /* libHMAC.dylib in Frameworks */ = {isa = PBXBuildFile; fileRef = "_____Product_HMAC" /* libHMAC.dylib */; };
-		80CA49861CB5D4FE00411B9D /* libS4.dylib in Frameworks */ = {isa = PBXBuildFile; fileRef = "_____Product_S4" /* libS4.dylib */; };
-		80CA49871CB5D4FE00411B9D /* libHummingbird.dylib in Frameworks */ = {isa = PBXBuildFile; fileRef = "_____Product_Hummingbird" /* libHummingbird.dylib */; };
-		80CA49881CB5D4FE00411B9D /* libJSON.dylib in Frameworks */ = {isa = PBXBuildFile; fileRef = "_____Product_JSON" /* libJSON.dylib */; };
-		80CA49891CB5D4FE00411B9D /* libString.dylib in Frameworks */ = {isa = PBXBuildFile; fileRef = "_____Product_String" /* libString.dylib */; };
-		80CA498A1CB5D4FE00411B9D /* liblibc.dylib in Frameworks */ = {isa = PBXBuildFile; fileRef = "_____Product_libc" /* liblibc.dylib */; };
-		80CA498B1CB5D4FE00411B9D /* libCryptoEssentials.dylib in Frameworks */ = {isa = PBXBuildFile; fileRef = "_____Product_CryptoEssentials" /* libCryptoEssentials.dylib */; };
-		80CA498C1CB5D4FE00411B9D /* libData.dylib in Frameworks */ = {isa = PBXBuildFile; fileRef = "_____Product_Data" /* libData.dylib */; };
-		80CA498D1CB5D4FE00411B9D /* libSHA1.dylib in Frameworks */ = {isa = PBXBuildFile; fileRef = "_____Product_SHA1" /* libSHA1.dylib */; };
-		80CA498E1CB5D4FE00411B9D /* libC7.dylib in Frameworks */ = {isa = PBXBuildFile; fileRef = "_____Product_C7" /* libC7.dylib */; };
-		80CA498F1CB5D4FE00411B9D /* libStrand.dylib in Frameworks */ = {isa = PBXBuildFile; fileRef = "_____Product_Strand" /* libStrand.dylib */; };
-		80CA49901CB5D4FE00411B9D /* libInterchangeData.dylib in Frameworks */ = {isa = PBXBuildFile; fileRef = "_____Product_InterchangeData" /* libInterchangeData.dylib */; };
-		80CA49911CB5D4FE00411B9D /* libOperatingSystem.dylib in Frameworks */ = {isa = PBXBuildFile; fileRef = "_____Product_OperatingSystem" /* libOperatingSystem.dylib */; };
-		80CA49921CB5D4FE00411B9D /* libHMAC.dylib in Frameworks */ = {isa = PBXBuildFile; fileRef = "_____Product_HMAC" /* libHMAC.dylib */; };
-		80CA49931CB5D4FE00411B9D /* libS4.dylib in Frameworks */ = {isa = PBXBuildFile; fileRef = "_____Product_S4" /* libS4.dylib */; };
-		80CA49941CB5D4FE00411B9D /* libHummingbird.dylib in Frameworks */ = {isa = PBXBuildFile; fileRef = "_____Product_Hummingbird" /* libHummingbird.dylib */; };
-		80CA49951CB5D4FE00411B9D /* libJSON.dylib in Frameworks */ = {isa = PBXBuildFile; fileRef = "_____Product_JSON" /* libJSON.dylib */; };
-		80CA49961CB5D4FE00411B9D /* libString.dylib in Frameworks */ = {isa = PBXBuildFile; fileRef = "_____Product_String" /* libString.dylib */; };
-		80CA49971CB5D4FE00411B9D /* libVapor.dylib in Frameworks */ = {isa = PBXBuildFile; fileRef = "_____Product_Vapor" /* libVapor.dylib */; };
-		80CA49981CB5D4FE00411B9D /* liblibc.dylib in Frameworks */ = {isa = PBXBuildFile; fileRef = "_____Product_libc" /* liblibc.dylib */; };
-		80CA49A91CB5D68500411B9D /* EventTests.swift in Sources */ = {isa = PBXBuildFile; fileRef = 80CA49A71CB5D65900411B9D /* EventTests.swift */; };
-=======
-		C3DBDB491CB5E8E70077DB3A /* libC7.dylib in Frameworks */ = {isa = PBXBuildFile; fileRef = "_____Product_C7" /* libC7.dylib */; };
-		C3DBDB4A1CB5E8E70077DB3A /* libC7.dylib in Frameworks */ = {isa = PBXBuildFile; fileRef = "_____Product_C7" /* libC7.dylib */; };
-		C3DBDB4B1CB5E8E70077DB3A /* libC7.dylib in Frameworks */ = {isa = PBXBuildFile; fileRef = "_____Product_C7" /* libC7.dylib */; };
-		C3DBDB4C1CB5E8E70077DB3A /* libOperatingSystem.dylib in Frameworks */ = {isa = PBXBuildFile; fileRef = "_____Product_OperatingSystem" /* libOperatingSystem.dylib */; };
-		C3DBDB4D1CB5E8E70077DB3A /* libC7.dylib in Frameworks */ = {isa = PBXBuildFile; fileRef = "_____Product_C7" /* libC7.dylib */; };
-		C3DBDB4E1CB5E8E70077DB3A /* libOperatingSystem.dylib in Frameworks */ = {isa = PBXBuildFile; fileRef = "_____Product_OperatingSystem" /* libOperatingSystem.dylib */; };
-		C3DBDB4F1CB5E8E70077DB3A /* libC7.dylib in Frameworks */ = {isa = PBXBuildFile; fileRef = "_____Product_C7" /* libC7.dylib */; };
-		C3DBDB501CB5E8E70077DB3A /* libOperatingSystem.dylib in Frameworks */ = {isa = PBXBuildFile; fileRef = "_____Product_OperatingSystem" /* libOperatingSystem.dylib */; };
-		C3DBDB511CB5E8E70077DB3A /* libData.dylib in Frameworks */ = {isa = PBXBuildFile; fileRef = "_____Product_Data" /* libData.dylib */; };
-		C3DBDB521CB5E8E70077DB3A /* libStrand.dylib in Frameworks */ = {isa = PBXBuildFile; fileRef = "_____Product_Strand" /* libStrand.dylib */; };
-		C3DBDB531CB5E8E70077DB3A /* libC7.dylib in Frameworks */ = {isa = PBXBuildFile; fileRef = "_____Product_C7" /* libC7.dylib */; };
-		C3DBDB541CB5E8E70077DB3A /* libC7.dylib in Frameworks */ = {isa = PBXBuildFile; fileRef = "_____Product_C7" /* libC7.dylib */; };
-		C3DBDB551CB5E8E70077DB3A /* libC7.dylib in Frameworks */ = {isa = PBXBuildFile; fileRef = "_____Product_C7" /* libC7.dylib */; };
-		C3DBDB561CB5E8E70077DB3A /* libCryptoEssentials.dylib in Frameworks */ = {isa = PBXBuildFile; fileRef = "_____Product_CryptoEssentials" /* libCryptoEssentials.dylib */; };
-		C3DBDB571CB5E8E70077DB3A /* libData.dylib in Frameworks */ = {isa = PBXBuildFile; fileRef = "_____Product_Data" /* libData.dylib */; };
-		C3DBDB581CB5E8E70077DB3A /* libCryptoEssentials.dylib in Frameworks */ = {isa = PBXBuildFile; fileRef = "_____Product_CryptoEssentials" /* libCryptoEssentials.dylib */; };
-		C3DBDB591CB5E8E70077DB3A /* libStrand.dylib in Frameworks */ = {isa = PBXBuildFile; fileRef = "_____Product_Strand" /* libStrand.dylib */; };
-		C3DBDB5A1CB5E8E70077DB3A /* libInterchangeData.dylib in Frameworks */ = {isa = PBXBuildFile; fileRef = "_____Product_InterchangeData" /* libInterchangeData.dylib */; };
-		C3DBDB5B1CB5E8E70077DB3A /* libOperatingSystem.dylib in Frameworks */ = {isa = PBXBuildFile; fileRef = "_____Product_OperatingSystem" /* libOperatingSystem.dylib */; };
-		C3DBDB5C1CB5E8E70077DB3A /* libC7.dylib in Frameworks */ = {isa = PBXBuildFile; fileRef = "_____Product_C7" /* libC7.dylib */; };
-		C3DBDB5D1CB5E8E70077DB3A /* libHummingbird.dylib in Frameworks */ = {isa = PBXBuildFile; fileRef = "_____Product_Hummingbird" /* libHummingbird.dylib */; };
-		C3DBDB5E1CB5E8E70077DB3A /* libS4.dylib in Frameworks */ = {isa = PBXBuildFile; fileRef = "_____Product_S4" /* libS4.dylib */; };
-		C3DBDB5F1CB5E8E70077DB3A /* libData.dylib in Frameworks */ = {isa = PBXBuildFile; fileRef = "_____Product_Data" /* libData.dylib */; };
-		C3DBDB601CB5E8E70077DB3A /* libCryptoEssentials.dylib in Frameworks */ = {isa = PBXBuildFile; fileRef = "_____Product_CryptoEssentials" /* libCryptoEssentials.dylib */; };
-		C3DBDB611CB5E8E70077DB3A /* libStrand.dylib in Frameworks */ = {isa = PBXBuildFile; fileRef = "_____Product_Strand" /* libStrand.dylib */; };
-		C3DBDB621CB5E8E70077DB3A /* libInterchangeData.dylib in Frameworks */ = {isa = PBXBuildFile; fileRef = "_____Product_InterchangeData" /* libInterchangeData.dylib */; };
-		C3DBDB631CB5E8E70077DB3A /* libOperatingSystem.dylib in Frameworks */ = {isa = PBXBuildFile; fileRef = "_____Product_OperatingSystem" /* libOperatingSystem.dylib */; };
-		C3DBDB641CB5E8E70077DB3A /* libC7.dylib in Frameworks */ = {isa = PBXBuildFile; fileRef = "_____Product_C7" /* libC7.dylib */; };
-		C3DBDB651CB5E8E70077DB3A /* libSHA2.dylib in Frameworks */ = {isa = PBXBuildFile; fileRef = "_____Product_SHA2" /* libSHA2.dylib */; };
-		C3DBDB661CB5E8E70077DB3A /* libHMAC.dylib in Frameworks */ = {isa = PBXBuildFile; fileRef = "_____Product_HMAC" /* libHMAC.dylib */; };
-		C3DBDB671CB5E8E70077DB3A /* libHummingbird.dylib in Frameworks */ = {isa = PBXBuildFile; fileRef = "_____Product_Hummingbird" /* libHummingbird.dylib */; };
-		C3DBDB681CB5E8E70077DB3A /* libJSON.dylib in Frameworks */ = {isa = PBXBuildFile; fileRef = "_____Product_JSON" /* libJSON.dylib */; };
-		C3DBDB691CB5E8E70077DB3A /* libString.dylib in Frameworks */ = {isa = PBXBuildFile; fileRef = "_____Product_String" /* libString.dylib */; };
-		C3DBDB6A1CB5E8E70077DB3A /* libS4.dylib in Frameworks */ = {isa = PBXBuildFile; fileRef = "_____Product_S4" /* libS4.dylib */; };
-		C3DBDB6B1CB5E8E70077DB3A /* libData.dylib in Frameworks */ = {isa = PBXBuildFile; fileRef = "_____Product_Data" /* libData.dylib */; };
-		C3DBDB6C1CB5E8E70077DB3A /* libCryptoEssentials.dylib in Frameworks */ = {isa = PBXBuildFile; fileRef = "_____Product_CryptoEssentials" /* libCryptoEssentials.dylib */; };
-		C3DBDB6D1CB5E8E70077DB3A /* libStrand.dylib in Frameworks */ = {isa = PBXBuildFile; fileRef = "_____Product_Strand" /* libStrand.dylib */; };
-		C3DBDB6E1CB5E8E70077DB3A /* libInterchangeData.dylib in Frameworks */ = {isa = PBXBuildFile; fileRef = "_____Product_InterchangeData" /* libInterchangeData.dylib */; };
-		C3DBDB6F1CB5E8E70077DB3A /* libOperatingSystem.dylib in Frameworks */ = {isa = PBXBuildFile; fileRef = "_____Product_OperatingSystem" /* libOperatingSystem.dylib */; };
-		C3DBDB701CB5E8E70077DB3A /* libC7.dylib in Frameworks */ = {isa = PBXBuildFile; fileRef = "_____Product_C7" /* libC7.dylib */; };
-		C3DBDB711CB5E8E70077DB3A /* libSHA2.dylib in Frameworks */ = {isa = PBXBuildFile; fileRef = "_____Product_SHA2" /* libSHA2.dylib */; };
-		C3DBDB721CB5E8E70077DB3A /* libHMAC.dylib in Frameworks */ = {isa = PBXBuildFile; fileRef = "_____Product_HMAC" /* libHMAC.dylib */; };
-		C3DBDB731CB5E8E70077DB3A /* libHummingbird.dylib in Frameworks */ = {isa = PBXBuildFile; fileRef = "_____Product_Hummingbird" /* libHummingbird.dylib */; };
-		C3DBDB741CB5E8E70077DB3A /* libJSON.dylib in Frameworks */ = {isa = PBXBuildFile; fileRef = "_____Product_JSON" /* libJSON.dylib */; };
-		C3DBDB751CB5E8E70077DB3A /* libString.dylib in Frameworks */ = {isa = PBXBuildFile; fileRef = "_____Product_String" /* libString.dylib */; };
-		C3DBDB761CB5E8E70077DB3A /* libS4.dylib in Frameworks */ = {isa = PBXBuildFile; fileRef = "_____Product_S4" /* libS4.dylib */; };
-		C3DBDB771CB5E8E70077DB3A /* libData.dylib in Frameworks */ = {isa = PBXBuildFile; fileRef = "_____Product_Data" /* libData.dylib */; };
-		C3DBDB781CB5E8E70077DB3A /* libCryptoEssentials.dylib in Frameworks */ = {isa = PBXBuildFile; fileRef = "_____Product_CryptoEssentials" /* libCryptoEssentials.dylib */; };
-		C3DBDB791CB5E8E70077DB3A /* libStrand.dylib in Frameworks */ = {isa = PBXBuildFile; fileRef = "_____Product_Strand" /* libStrand.dylib */; };
-		C3DBDB7A1CB5E8E70077DB3A /* libInterchangeData.dylib in Frameworks */ = {isa = PBXBuildFile; fileRef = "_____Product_InterchangeData" /* libInterchangeData.dylib */; };
-		C3DBDB7B1CB5E8E70077DB3A /* libOperatingSystem.dylib in Frameworks */ = {isa = PBXBuildFile; fileRef = "_____Product_OperatingSystem" /* libOperatingSystem.dylib */; };
-		C3DBDB7C1CB5E8E70077DB3A /* libC7.dylib in Frameworks */ = {isa = PBXBuildFile; fileRef = "_____Product_C7" /* libC7.dylib */; };
-		C3DBDB7D1CB5E8E70077DB3A /* libSHA2.dylib in Frameworks */ = {isa = PBXBuildFile; fileRef = "_____Product_SHA2" /* libSHA2.dylib */; };
-		C3DBDB7E1CB5E8E70077DB3A /* libHMAC.dylib in Frameworks */ = {isa = PBXBuildFile; fileRef = "_____Product_HMAC" /* libHMAC.dylib */; };
-		C3DBDB7F1CB5E8E70077DB3A /* libHummingbird.dylib in Frameworks */ = {isa = PBXBuildFile; fileRef = "_____Product_Hummingbird" /* libHummingbird.dylib */; };
-		C3DBDB801CB5E8E70077DB3A /* libJSON.dylib in Frameworks */ = {isa = PBXBuildFile; fileRef = "_____Product_JSON" /* libJSON.dylib */; };
-		C3DBDB811CB5E8E70077DB3A /* libString.dylib in Frameworks */ = {isa = PBXBuildFile; fileRef = "_____Product_String" /* libString.dylib */; };
-		C3DBDB821CB5E8E70077DB3A /* libS4.dylib in Frameworks */ = {isa = PBXBuildFile; fileRef = "_____Product_S4" /* libS4.dylib */; };
-		C3DBDB831CB5E8E70077DB3A /* liblibc.dylib in Frameworks */ = {isa = PBXBuildFile; fileRef = "_____Product_libc" /* liblibc.dylib */; };
-		C3DBDB841CB5E8E70077DB3A /* libData.dylib in Frameworks */ = {isa = PBXBuildFile; fileRef = "_____Product_Data" /* libData.dylib */; };
-		C3DBDB851CB5E8E70077DB3A /* libCryptoEssentials.dylib in Frameworks */ = {isa = PBXBuildFile; fileRef = "_____Product_CryptoEssentials" /* libCryptoEssentials.dylib */; };
-		C3DBDB861CB5E8E70077DB3A /* libStrand.dylib in Frameworks */ = {isa = PBXBuildFile; fileRef = "_____Product_Strand" /* libStrand.dylib */; };
-		C3DBDB871CB5E8E70077DB3A /* libInterchangeData.dylib in Frameworks */ = {isa = PBXBuildFile; fileRef = "_____Product_InterchangeData" /* libInterchangeData.dylib */; };
-		C3DBDB881CB5E8E70077DB3A /* libOperatingSystem.dylib in Frameworks */ = {isa = PBXBuildFile; fileRef = "_____Product_OperatingSystem" /* libOperatingSystem.dylib */; };
-		C3DBDB891CB5E8E70077DB3A /* libC7.dylib in Frameworks */ = {isa = PBXBuildFile; fileRef = "_____Product_C7" /* libC7.dylib */; };
-		C3DBDB8A1CB5E8E70077DB3A /* libSHA2.dylib in Frameworks */ = {isa = PBXBuildFile; fileRef = "_____Product_SHA2" /* libSHA2.dylib */; };
-		C3DBDB8B1CB5E8E70077DB3A /* libHMAC.dylib in Frameworks */ = {isa = PBXBuildFile; fileRef = "_____Product_HMAC" /* libHMAC.dylib */; };
-		C3DBDB8C1CB5E8E70077DB3A /* libHummingbird.dylib in Frameworks */ = {isa = PBXBuildFile; fileRef = "_____Product_Hummingbird" /* libHummingbird.dylib */; };
-		C3DBDB8D1CB5E8E70077DB3A /* libJSON.dylib in Frameworks */ = {isa = PBXBuildFile; fileRef = "_____Product_JSON" /* libJSON.dylib */; };
-		C3DBDB8E1CB5E8E70077DB3A /* libString.dylib in Frameworks */ = {isa = PBXBuildFile; fileRef = "_____Product_String" /* libString.dylib */; };
-		C3DBDB8F1CB5E8E70077DB3A /* libS4.dylib in Frameworks */ = {isa = PBXBuildFile; fileRef = "_____Product_S4" /* libS4.dylib */; };
-		C3DBDB901CB5E8E70077DB3A /* libVapor.dylib in Frameworks */ = {isa = PBXBuildFile; fileRef = "_____Product_Vapor" /* libVapor.dylib */; };
-		C3DBDB911CB5E8E70077DB3A /* liblibc.dylib in Frameworks */ = {isa = PBXBuildFile; fileRef = "_____Product_libc" /* liblibc.dylib */; };
->>>>>>> 809a0da5
+		804AFDEB1CB5FECE00CDC628 /* libC7.dylib in Frameworks */ = {isa = PBXBuildFile; fileRef = "_____Product_C7" /* libC7.dylib */; };
+		804AFDEC1CB5FECE00CDC628 /* libC7.dylib in Frameworks */ = {isa = PBXBuildFile; fileRef = "_____Product_C7" /* libC7.dylib */; };
+		804AFDED1CB5FECE00CDC628 /* libC7.dylib in Frameworks */ = {isa = PBXBuildFile; fileRef = "_____Product_C7" /* libC7.dylib */; };
+		804AFDEE1CB5FECE00CDC628 /* libOperatingSystem.dylib in Frameworks */ = {isa = PBXBuildFile; fileRef = "_____Product_OperatingSystem" /* libOperatingSystem.dylib */; };
+		804AFDEF1CB5FECE00CDC628 /* libC7.dylib in Frameworks */ = {isa = PBXBuildFile; fileRef = "_____Product_C7" /* libC7.dylib */; };
+		804AFDF01CB5FECE00CDC628 /* libOperatingSystem.dylib in Frameworks */ = {isa = PBXBuildFile; fileRef = "_____Product_OperatingSystem" /* libOperatingSystem.dylib */; };
+		804AFDF11CB5FECE00CDC628 /* libC7.dylib in Frameworks */ = {isa = PBXBuildFile; fileRef = "_____Product_C7" /* libC7.dylib */; };
+		804AFDF21CB5FECE00CDC628 /* libOperatingSystem.dylib in Frameworks */ = {isa = PBXBuildFile; fileRef = "_____Product_OperatingSystem" /* libOperatingSystem.dylib */; };
+		804AFDF31CB5FECE00CDC628 /* libData.dylib in Frameworks */ = {isa = PBXBuildFile; fileRef = "_____Product_Data" /* libData.dylib */; };
+		804AFDF41CB5FECE00CDC628 /* libStrand.dylib in Frameworks */ = {isa = PBXBuildFile; fileRef = "_____Product_Strand" /* libStrand.dylib */; };
+		804AFDF51CB5FECE00CDC628 /* libC7.dylib in Frameworks */ = {isa = PBXBuildFile; fileRef = "_____Product_C7" /* libC7.dylib */; };
+		804AFDF61CB5FECE00CDC628 /* libC7.dylib in Frameworks */ = {isa = PBXBuildFile; fileRef = "_____Product_C7" /* libC7.dylib */; };
+		804AFDF71CB5FECE00CDC628 /* libC7.dylib in Frameworks */ = {isa = PBXBuildFile; fileRef = "_____Product_C7" /* libC7.dylib */; };
+		804AFDF81CB5FECE00CDC628 /* libCryptoEssentials.dylib in Frameworks */ = {isa = PBXBuildFile; fileRef = "_____Product_CryptoEssentials" /* libCryptoEssentials.dylib */; };
+		804AFDF91CB5FECE00CDC628 /* libData.dylib in Frameworks */ = {isa = PBXBuildFile; fileRef = "_____Product_Data" /* libData.dylib */; };
+		804AFDFA1CB5FECE00CDC628 /* libCryptoEssentials.dylib in Frameworks */ = {isa = PBXBuildFile; fileRef = "_____Product_CryptoEssentials" /* libCryptoEssentials.dylib */; };
+		804AFDFB1CB5FECE00CDC628 /* libStrand.dylib in Frameworks */ = {isa = PBXBuildFile; fileRef = "_____Product_Strand" /* libStrand.dylib */; };
+		804AFDFC1CB5FECE00CDC628 /* libInterchangeData.dylib in Frameworks */ = {isa = PBXBuildFile; fileRef = "_____Product_InterchangeData" /* libInterchangeData.dylib */; };
+		804AFDFD1CB5FECE00CDC628 /* libOperatingSystem.dylib in Frameworks */ = {isa = PBXBuildFile; fileRef = "_____Product_OperatingSystem" /* libOperatingSystem.dylib */; };
+		804AFDFE1CB5FECE00CDC628 /* libC7.dylib in Frameworks */ = {isa = PBXBuildFile; fileRef = "_____Product_C7" /* libC7.dylib */; };
+		804AFDFF1CB5FECE00CDC628 /* libHummingbird.dylib in Frameworks */ = {isa = PBXBuildFile; fileRef = "_____Product_Hummingbird" /* libHummingbird.dylib */; };
+		804AFE001CB5FECE00CDC628 /* libS4.dylib in Frameworks */ = {isa = PBXBuildFile; fileRef = "_____Product_S4" /* libS4.dylib */; };
+		804AFE011CB5FECE00CDC628 /* libData.dylib in Frameworks */ = {isa = PBXBuildFile; fileRef = "_____Product_Data" /* libData.dylib */; };
+		804AFE021CB5FECE00CDC628 /* libCryptoEssentials.dylib in Frameworks */ = {isa = PBXBuildFile; fileRef = "_____Product_CryptoEssentials" /* libCryptoEssentials.dylib */; };
+		804AFE031CB5FECE00CDC628 /* libStrand.dylib in Frameworks */ = {isa = PBXBuildFile; fileRef = "_____Product_Strand" /* libStrand.dylib */; };
+		804AFE041CB5FECE00CDC628 /* libInterchangeData.dylib in Frameworks */ = {isa = PBXBuildFile; fileRef = "_____Product_InterchangeData" /* libInterchangeData.dylib */; };
+		804AFE051CB5FECE00CDC628 /* libOperatingSystem.dylib in Frameworks */ = {isa = PBXBuildFile; fileRef = "_____Product_OperatingSystem" /* libOperatingSystem.dylib */; };
+		804AFE061CB5FECE00CDC628 /* libC7.dylib in Frameworks */ = {isa = PBXBuildFile; fileRef = "_____Product_C7" /* libC7.dylib */; };
+		804AFE071CB5FECE00CDC628 /* libSHA2.dylib in Frameworks */ = {isa = PBXBuildFile; fileRef = "_____Product_SHA2" /* libSHA2.dylib */; };
+		804AFE081CB5FECE00CDC628 /* libHMAC.dylib in Frameworks */ = {isa = PBXBuildFile; fileRef = "_____Product_HMAC" /* libHMAC.dylib */; };
+		804AFE091CB5FECE00CDC628 /* libHummingbird.dylib in Frameworks */ = {isa = PBXBuildFile; fileRef = "_____Product_Hummingbird" /* libHummingbird.dylib */; };
+		804AFE0A1CB5FECE00CDC628 /* libJSON.dylib in Frameworks */ = {isa = PBXBuildFile; fileRef = "_____Product_JSON" /* libJSON.dylib */; };
+		804AFE0B1CB5FECE00CDC628 /* libString.dylib in Frameworks */ = {isa = PBXBuildFile; fileRef = "_____Product_String" /* libString.dylib */; };
+		804AFE0C1CB5FECE00CDC628 /* libS4.dylib in Frameworks */ = {isa = PBXBuildFile; fileRef = "_____Product_S4" /* libS4.dylib */; };
+		804AFE0D1CB5FECE00CDC628 /* libData.dylib in Frameworks */ = {isa = PBXBuildFile; fileRef = "_____Product_Data" /* libData.dylib */; };
+		804AFE0E1CB5FECE00CDC628 /* libCryptoEssentials.dylib in Frameworks */ = {isa = PBXBuildFile; fileRef = "_____Product_CryptoEssentials" /* libCryptoEssentials.dylib */; };
+		804AFE0F1CB5FECE00CDC628 /* libStrand.dylib in Frameworks */ = {isa = PBXBuildFile; fileRef = "_____Product_Strand" /* libStrand.dylib */; };
+		804AFE101CB5FECE00CDC628 /* libInterchangeData.dylib in Frameworks */ = {isa = PBXBuildFile; fileRef = "_____Product_InterchangeData" /* libInterchangeData.dylib */; };
+		804AFE111CB5FECE00CDC628 /* libOperatingSystem.dylib in Frameworks */ = {isa = PBXBuildFile; fileRef = "_____Product_OperatingSystem" /* libOperatingSystem.dylib */; };
+		804AFE121CB5FECE00CDC628 /* libC7.dylib in Frameworks */ = {isa = PBXBuildFile; fileRef = "_____Product_C7" /* libC7.dylib */; };
+		804AFE131CB5FECE00CDC628 /* libSHA2.dylib in Frameworks */ = {isa = PBXBuildFile; fileRef = "_____Product_SHA2" /* libSHA2.dylib */; };
+		804AFE141CB5FECE00CDC628 /* libHMAC.dylib in Frameworks */ = {isa = PBXBuildFile; fileRef = "_____Product_HMAC" /* libHMAC.dylib */; };
+		804AFE151CB5FECE00CDC628 /* libHummingbird.dylib in Frameworks */ = {isa = PBXBuildFile; fileRef = "_____Product_Hummingbird" /* libHummingbird.dylib */; };
+		804AFE161CB5FECE00CDC628 /* libJSON.dylib in Frameworks */ = {isa = PBXBuildFile; fileRef = "_____Product_JSON" /* libJSON.dylib */; };
+		804AFE171CB5FECE00CDC628 /* libString.dylib in Frameworks */ = {isa = PBXBuildFile; fileRef = "_____Product_String" /* libString.dylib */; };
+		804AFE181CB5FECE00CDC628 /* libS4.dylib in Frameworks */ = {isa = PBXBuildFile; fileRef = "_____Product_S4" /* libS4.dylib */; };
+		804AFE191CB5FECE00CDC628 /* libData.dylib in Frameworks */ = {isa = PBXBuildFile; fileRef = "_____Product_Data" /* libData.dylib */; };
+		804AFE1A1CB5FECE00CDC628 /* libCryptoEssentials.dylib in Frameworks */ = {isa = PBXBuildFile; fileRef = "_____Product_CryptoEssentials" /* libCryptoEssentials.dylib */; };
+		804AFE1B1CB5FECE00CDC628 /* libStrand.dylib in Frameworks */ = {isa = PBXBuildFile; fileRef = "_____Product_Strand" /* libStrand.dylib */; };
+		804AFE1C1CB5FECE00CDC628 /* libInterchangeData.dylib in Frameworks */ = {isa = PBXBuildFile; fileRef = "_____Product_InterchangeData" /* libInterchangeData.dylib */; };
+		804AFE1D1CB5FECE00CDC628 /* libOperatingSystem.dylib in Frameworks */ = {isa = PBXBuildFile; fileRef = "_____Product_OperatingSystem" /* libOperatingSystem.dylib */; };
+		804AFE1E1CB5FECE00CDC628 /* libC7.dylib in Frameworks */ = {isa = PBXBuildFile; fileRef = "_____Product_C7" /* libC7.dylib */; };
+		804AFE1F1CB5FECE00CDC628 /* libSHA2.dylib in Frameworks */ = {isa = PBXBuildFile; fileRef = "_____Product_SHA2" /* libSHA2.dylib */; };
+		804AFE201CB5FECE00CDC628 /* libHMAC.dylib in Frameworks */ = {isa = PBXBuildFile; fileRef = "_____Product_HMAC" /* libHMAC.dylib */; };
+		804AFE211CB5FECE00CDC628 /* libHummingbird.dylib in Frameworks */ = {isa = PBXBuildFile; fileRef = "_____Product_Hummingbird" /* libHummingbird.dylib */; };
+		804AFE221CB5FECE00CDC628 /* libJSON.dylib in Frameworks */ = {isa = PBXBuildFile; fileRef = "_____Product_JSON" /* libJSON.dylib */; };
+		804AFE231CB5FECE00CDC628 /* libString.dylib in Frameworks */ = {isa = PBXBuildFile; fileRef = "_____Product_String" /* libString.dylib */; };
+		804AFE241CB5FECE00CDC628 /* libS4.dylib in Frameworks */ = {isa = PBXBuildFile; fileRef = "_____Product_S4" /* libS4.dylib */; };
+		804AFE251CB5FECE00CDC628 /* liblibc.dylib in Frameworks */ = {isa = PBXBuildFile; fileRef = "_____Product_libc" /* liblibc.dylib */; };
+		804AFE261CB5FECE00CDC628 /* libData.dylib in Frameworks */ = {isa = PBXBuildFile; fileRef = "_____Product_Data" /* libData.dylib */; };
+		804AFE271CB5FECE00CDC628 /* libCryptoEssentials.dylib in Frameworks */ = {isa = PBXBuildFile; fileRef = "_____Product_CryptoEssentials" /* libCryptoEssentials.dylib */; };
+		804AFE281CB5FECE00CDC628 /* libStrand.dylib in Frameworks */ = {isa = PBXBuildFile; fileRef = "_____Product_Strand" /* libStrand.dylib */; };
+		804AFE291CB5FECE00CDC628 /* libInterchangeData.dylib in Frameworks */ = {isa = PBXBuildFile; fileRef = "_____Product_InterchangeData" /* libInterchangeData.dylib */; };
+		804AFE2A1CB5FECE00CDC628 /* libOperatingSystem.dylib in Frameworks */ = {isa = PBXBuildFile; fileRef = "_____Product_OperatingSystem" /* libOperatingSystem.dylib */; };
+		804AFE2B1CB5FECE00CDC628 /* libC7.dylib in Frameworks */ = {isa = PBXBuildFile; fileRef = "_____Product_C7" /* libC7.dylib */; };
+		804AFE2C1CB5FECE00CDC628 /* libSHA2.dylib in Frameworks */ = {isa = PBXBuildFile; fileRef = "_____Product_SHA2" /* libSHA2.dylib */; };
+		804AFE2D1CB5FECE00CDC628 /* libHMAC.dylib in Frameworks */ = {isa = PBXBuildFile; fileRef = "_____Product_HMAC" /* libHMAC.dylib */; };
+		804AFE2E1CB5FECE00CDC628 /* libHummingbird.dylib in Frameworks */ = {isa = PBXBuildFile; fileRef = "_____Product_Hummingbird" /* libHummingbird.dylib */; };
+		804AFE2F1CB5FECE00CDC628 /* libJSON.dylib in Frameworks */ = {isa = PBXBuildFile; fileRef = "_____Product_JSON" /* libJSON.dylib */; };
+		804AFE301CB5FECE00CDC628 /* libString.dylib in Frameworks */ = {isa = PBXBuildFile; fileRef = "_____Product_String" /* libString.dylib */; };
+		804AFE311CB5FECE00CDC628 /* libS4.dylib in Frameworks */ = {isa = PBXBuildFile; fileRef = "_____Product_S4" /* libS4.dylib */; };
+		804AFE321CB5FECE00CDC628 /* libVapor.dylib in Frameworks */ = {isa = PBXBuildFile; fileRef = "_____Product_Vapor" /* libVapor.dylib */; };
+		804AFE331CB5FECE00CDC628 /* liblibc.dylib in Frameworks */ = {isa = PBXBuildFile; fileRef = "_____Product_libc" /* liblibc.dylib */; };
 		_LinkFileRef_C7 /* libC7.dylib in Frameworks */ = {isa = PBXBuildFile; fileRef = "_____Product_C7" /* libC7.dylib */; };
 		_LinkFileRef_CryptoEssentials /* libCryptoEssentials.dylib in Frameworks */ = {isa = PBXBuildFile; fileRef = "_____Product_CryptoEssentials" /* libCryptoEssentials.dylib */; };
 		_LinkFileRef_Data /* libData.dylib in Frameworks */ = {isa = PBXBuildFile; fileRef = "_____Product_Data" /* libData.dylib */; };
@@ -197,11 +119,7 @@
 		"__src_cc_ref_Packages/CryptoEssentials-0.2.1/Sources/Operators.swift" /* Operators.swift in Sources */ = {isa = PBXBuildFile; fileRef = "__PBXFileRef_Packages/CryptoEssentials-0.2.1/Sources/Operators.swift" /* Operators.swift */; };
 		"__src_cc_ref_Packages/CryptoEssentials-0.2.1/Sources/Utils.swift" /* Utils.swift in Sources */ = {isa = PBXBuildFile; fileRef = "__PBXFileRef_Packages/CryptoEssentials-0.2.1/Sources/Utils.swift" /* Utils.swift */; };
 		"__src_cc_ref_Packages/Data-0.4.9/Source/Data.swift" /* Data.swift in Sources */ = {isa = PBXBuildFile; fileRef = "__PBXFileRef_Packages/Data-0.4.9/Source/Data.swift" /* Data.swift */; };
-<<<<<<< HEAD
-		"__src_cc_ref_Packages/HMAC-0.2.2/Sources/HMAC.swift" /* HMAC.swift in Sources */ = {isa = PBXBuildFile; fileRef = "__PBXFileRef_Packages/HMAC-0.2.2/Sources/HMAC.swift" /* HMAC.swift */; };
-=======
 		"__src_cc_ref_Packages/HMAC-0.3.1/Sources/HMAC.swift" /* HMAC.swift in Sources */ = {isa = PBXBuildFile; fileRef = "__PBXFileRef_Packages/HMAC-0.3.1/Sources/HMAC.swift" /* HMAC.swift */; };
->>>>>>> 809a0da5
 		"__src_cc_ref_Packages/Hummingbird-1.1.2/Sources/Socket.swift" /* Socket.swift in Sources */ = {isa = PBXBuildFile; fileRef = "__PBXFileRef_Packages/Hummingbird-1.1.2/Sources/Socket.swift" /* Socket.swift */; };
 		"__src_cc_ref_Packages/Hummingbird-1.1.2/Sources/String+Transcoding.swift" /* String+Transcoding.swift in Sources */ = {isa = PBXBuildFile; fileRef = "__PBXFileRef_Packages/Hummingbird-1.1.2/Sources/String+Transcoding.swift" /* String+Transcoding.swift */; };
 		"__src_cc_ref_Packages/Hummingbird-1.1.2/Tests/Hummingbird/SocketTests.swift" /* SocketTests.swift in Sources */ = {isa = PBXBuildFile; fileRef = "__PBXFileRef_Packages/Hummingbird-1.1.2/Tests/Hummingbird/SocketTests.swift" /* SocketTests.swift */; };
@@ -308,6 +226,7 @@
 		__src_cc_ref_Tests/Vapor/ConfigTests.swift /* ConfigTests.swift in Sources */ = {isa = PBXBuildFile; fileRef = __PBXFileRef_Tests/Vapor/ConfigTests.swift /* ConfigTests.swift */; };
 		__src_cc_ref_Tests/Vapor/ControllerTests.swift /* ControllerTests.swift in Sources */ = {isa = PBXBuildFile; fileRef = __PBXFileRef_Tests/Vapor/ControllerTests.swift /* ControllerTests.swift */; };
 		__src_cc_ref_Tests/Vapor/EnvironmentTests.swift /* EnvironmentTests.swift in Sources */ = {isa = PBXBuildFile; fileRef = __PBXFileRef_Tests/Vapor/EnvironmentTests.swift /* EnvironmentTests.swift */; };
+		__src_cc_ref_Tests/Vapor/EventTests.swift /* EventTests.swift in Sources */ = {isa = PBXBuildFile; fileRef = __PBXFileRef_Tests/Vapor/EventTests.swift /* EventTests.swift */; };
 		__src_cc_ref_Tests/Vapor/HTTPStreamTests.swift /* HTTPStreamTests.swift in Sources */ = {isa = PBXBuildFile; fileRef = __PBXFileRef_Tests/Vapor/HTTPStreamTests.swift /* HTTPStreamTests.swift */; };
 		__src_cc_ref_Tests/Vapor/HashTests.swift /* HashTests.swift in Sources */ = {isa = PBXBuildFile; fileRef = __PBXFileRef_Tests/Vapor/HashTests.swift /* HashTests.swift */; };
 		__src_cc_ref_Tests/Vapor/LogTests.swift /* LogTests.swift in Sources */ = {isa = PBXBuildFile; fileRef = __PBXFileRef_Tests/Vapor/LogTests.swift /* LogTests.swift */; };
@@ -324,179 +243,107 @@
 /* End PBXBuildFile section */
 
 /* Begin PBXContainerItemProxy section */
-<<<<<<< HEAD
-		80CA49991CB5D4FF00411B9D /* PBXContainerItemProxy */ = {
+		804AFE341CB5FECF00CDC628 /* PBXContainerItemProxy */ = {
+			isa = PBXContainerItemProxy;
+			containerPortal = __RootObject_ /* Project object */;
+			proxyType = 1;
+			remoteGlobalIDString = "______Target_C7";
+			remoteInfo = C7;
+		};
+		804AFE351CB5FECF00CDC628 /* PBXContainerItemProxy */ = {
 			isa = PBXContainerItemProxy;
 			containerPortal = __RootObject_ /* Project object */;
 			proxyType = 1;
 			remoteGlobalIDString = "______Target_OperatingSystem";
 			remoteInfo = OperatingSystem;
 		};
-		80CA499A1CB5D4FF00411B9D /* PBXContainerItemProxy */ = {
-=======
-		C3DBDB921CB5E8E70077DB3A /* PBXContainerItemProxy */ = {
->>>>>>> 809a0da5
+		804AFE361CB5FECF00CDC628 /* PBXContainerItemProxy */ = {
 			isa = PBXContainerItemProxy;
 			containerPortal = __RootObject_ /* Project object */;
 			proxyType = 1;
-			remoteGlobalIDString = "______Target_C7";
-			remoteInfo = C7;
-		};
-<<<<<<< HEAD
-		80CA499B1CB5D4FF00411B9D /* PBXContainerItemProxy */ = {
-=======
-		C3DBDB931CB5E8E70077DB3A /* PBXContainerItemProxy */ = {
->>>>>>> 809a0da5
-			isa = PBXContainerItemProxy;
-			containerPortal = __RootObject_ /* Project object */;
-			proxyType = 1;
-			remoteGlobalIDString = "______Target_OperatingSystem";
-			remoteInfo = OperatingSystem;
-		};
-<<<<<<< HEAD
-		80CA499C1CB5D4FF00411B9D /* PBXContainerItemProxy */ = {
+			remoteGlobalIDString = "______Target_Data";
+			remoteInfo = Data;
+		};
+		804AFE371CB5FECF00CDC628 /* PBXContainerItemProxy */ = {
 			isa = PBXContainerItemProxy;
 			containerPortal = __RootObject_ /* Project object */;
 			proxyType = 1;
 			remoteGlobalIDString = "______Target_InterchangeData";
 			remoteInfo = InterchangeData;
 		};
-		80CA499D1CB5D4FF00411B9D /* PBXContainerItemProxy */ = {
+		804AFE381CB5FECF00CDC628 /* PBXContainerItemProxy */ = {
 			isa = PBXContainerItemProxy;
 			containerPortal = __RootObject_ /* Project object */;
 			proxyType = 1;
 			remoteGlobalIDString = "______Target_Strand";
 			remoteInfo = Strand;
 		};
-		80CA499E1CB5D4FF00411B9D /* PBXContainerItemProxy */ = {
-=======
-		C3DBDB941CB5E8E70077DB3A /* PBXContainerItemProxy */ = {
-			isa = PBXContainerItemProxy;
-			containerPortal = __RootObject_ /* Project object */;
-			proxyType = 1;
-			remoteGlobalIDString = "______Target_Data";
-			remoteInfo = Data;
-		};
-		C3DBDB951CB5E8E70077DB3A /* PBXContainerItemProxy */ = {
-			isa = PBXContainerItemProxy;
-			containerPortal = __RootObject_ /* Project object */;
-			proxyType = 1;
-			remoteGlobalIDString = "______Target_InterchangeData";
-			remoteInfo = InterchangeData;
-		};
-		C3DBDB961CB5E8E70077DB3A /* PBXContainerItemProxy */ = {
->>>>>>> 809a0da5
+		804AFE391CB5FECF00CDC628 /* PBXContainerItemProxy */ = {
 			isa = PBXContainerItemProxy;
 			containerPortal = __RootObject_ /* Project object */;
 			proxyType = 1;
 			remoteGlobalIDString = "______Target_CryptoEssentials";
 			remoteInfo = CryptoEssentials;
 		};
-<<<<<<< HEAD
-		80CA499F1CB5D4FF00411B9D /* PBXContainerItemProxy */ = {
-			isa = PBXContainerItemProxy;
-			containerPortal = __RootObject_ /* Project object */;
-			proxyType = 1;
-			remoteGlobalIDString = "______Target_SHA1";
-			remoteInfo = SHA1;
-		};
-		80CA49A01CB5D4FF00411B9D /* PBXContainerItemProxy */ = {
-=======
-		C3DBDB971CB5E8E70077DB3A /* PBXContainerItemProxy */ = {
-			isa = PBXContainerItemProxy;
-			containerPortal = __RootObject_ /* Project object */;
-			proxyType = 1;
-			remoteGlobalIDString = "______Target_CryptoEssentials";
-			remoteInfo = CryptoEssentials;
-		};
-		C3DBDB981CB5E8E70077DB3A /* PBXContainerItemProxy */ = {
->>>>>>> 809a0da5
+		804AFE3A1CB5FECF00CDC628 /* PBXContainerItemProxy */ = {
 			isa = PBXContainerItemProxy;
 			containerPortal = __RootObject_ /* Project object */;
 			proxyType = 1;
 			remoteGlobalIDString = "______Target_SHA2";
 			remoteInfo = SHA2;
 		};
-<<<<<<< HEAD
-		80CA49A11CB5D4FF00411B9D /* PBXContainerItemProxy */ = {
-=======
-		C3DBDB991CB5E8E70077DB3A /* PBXContainerItemProxy */ = {
->>>>>>> 809a0da5
+		804AFE3B1CB5FECF00CDC628 /* PBXContainerItemProxy */ = {
 			isa = PBXContainerItemProxy;
 			containerPortal = __RootObject_ /* Project object */;
 			proxyType = 1;
 			remoteGlobalIDString = "______Target_HMAC";
 			remoteInfo = HMAC;
 		};
-<<<<<<< HEAD
-		80CA49A21CB5D4FF00411B9D /* PBXContainerItemProxy */ = {
-=======
-		C3DBDB9A1CB5E8E70077DB3A /* PBXContainerItemProxy */ = {
->>>>>>> 809a0da5
+		804AFE3C1CB5FECF00CDC628 /* PBXContainerItemProxy */ = {
 			isa = PBXContainerItemProxy;
 			containerPortal = __RootObject_ /* Project object */;
 			proxyType = 1;
 			remoteGlobalIDString = "______Target_Hummingbird";
 			remoteInfo = Hummingbird;
 		};
-<<<<<<< HEAD
-		80CA49A31CB5D4FF00411B9D /* PBXContainerItemProxy */ = {
-=======
-		C3DBDB9B1CB5E8E70077DB3A /* PBXContainerItemProxy */ = {
->>>>>>> 809a0da5
+		804AFE3D1CB5FECF00CDC628 /* PBXContainerItemProxy */ = {
 			isa = PBXContainerItemProxy;
 			containerPortal = __RootObject_ /* Project object */;
 			proxyType = 1;
 			remoteGlobalIDString = "______Target_JSON";
 			remoteInfo = JSON;
 		};
-<<<<<<< HEAD
-		80CA49A41CB5D4FF00411B9D /* PBXContainerItemProxy */ = {
-=======
-		C3DBDB9C1CB5E8E70077DB3A /* PBXContainerItemProxy */ = {
->>>>>>> 809a0da5
+		804AFE3E1CB5FECF00CDC628 /* PBXContainerItemProxy */ = {
 			isa = PBXContainerItemProxy;
 			containerPortal = __RootObject_ /* Project object */;
 			proxyType = 1;
 			remoteGlobalIDString = "______Target_String";
 			remoteInfo = String;
 		};
-<<<<<<< HEAD
-		80CA49A51CB5D4FF00411B9D /* PBXContainerItemProxy */ = {
+		804AFE3F1CB5FECF00CDC628 /* PBXContainerItemProxy */ = {
+			isa = PBXContainerItemProxy;
+			containerPortal = __RootObject_ /* Project object */;
+			proxyType = 1;
+			remoteGlobalIDString = "______Target_S4";
+			remoteInfo = S4;
+		};
+		804AFE401CB5FECF00CDC628 /* PBXContainerItemProxy */ = {
 			isa = PBXContainerItemProxy;
 			containerPortal = __RootObject_ /* Project object */;
 			proxyType = 1;
 			remoteGlobalIDString = "______Target_libc";
 			remoteInfo = libc;
 		};
-		80CA49A61CB5D4FF00411B9D /* PBXContainerItemProxy */ = {
-=======
-		C3DBDB9D1CB5E8E70077DB3A /* PBXContainerItemProxy */ = {
-			isa = PBXContainerItemProxy;
-			containerPortal = __RootObject_ /* Project object */;
-			proxyType = 1;
-			remoteGlobalIDString = "______Target_S4";
-			remoteInfo = S4;
-		};
-		C3DBDB9E1CB5E8E70077DB3A /* PBXContainerItemProxy */ = {
->>>>>>> 809a0da5
+		804AFE411CB5FECF00CDC628 /* PBXContainerItemProxy */ = {
 			isa = PBXContainerItemProxy;
 			containerPortal = __RootObject_ /* Project object */;
 			proxyType = 1;
 			remoteGlobalIDString = "______Target_Vapor";
 			remoteInfo = Vapor;
 		};
-		C3DBDB9F1CB5E8E70077DB3A /* PBXContainerItemProxy */ = {
-			isa = PBXContainerItemProxy;
-			containerPortal = __RootObject_ /* Project object */;
-			proxyType = 1;
-			remoteGlobalIDString = "______Target_Vapor";
-			remoteInfo = Vapor;
-		};
 /* End PBXContainerItemProxy section */
 
 /* Begin PBXFileReference section */
-		80CA49A71CB5D65900411B9D /* EventTests.swift */ = {isa = PBXFileReference; fileEncoding = 4; lastKnownFileType = sourcecode.swift; path = EventTests.swift; sourceTree = "<group>"; };
 		__PBXFileRef_Package.swift /* Package.swift */ = {isa = PBXFileReference; lastKnownFileType = sourcecode.swift; name = Package.swift; path = /Users/loganwright/Dropbox/Programming/xCode/vapor/Package.swift; sourceTree = "<group>"; };
 		"__PBXFileRef_Packages/C7-0.2.0/Sources/AsyncStream.swift" /* AsyncStream.swift */ = {isa = PBXFileReference; lastKnownFileType = sourcecode.swift; path = AsyncStream.swift; sourceTree = "<group>"; };
 		"__PBXFileRef_Packages/C7-0.2.0/Sources/AsyncStreamClient.swift" /* AsyncStreamClient.swift */ = {isa = PBXFileReference; lastKnownFileType = sourcecode.swift; path = AsyncStreamClient.swift; sourceTree = "<group>"; };
@@ -523,11 +370,7 @@
 		"__PBXFileRef_Packages/CryptoEssentials-0.2.1/Sources/Operators.swift" /* Operators.swift */ = {isa = PBXFileReference; lastKnownFileType = sourcecode.swift; path = Operators.swift; sourceTree = "<group>"; };
 		"__PBXFileRef_Packages/CryptoEssentials-0.2.1/Sources/Utils.swift" /* Utils.swift */ = {isa = PBXFileReference; lastKnownFileType = sourcecode.swift; path = Utils.swift; sourceTree = "<group>"; };
 		"__PBXFileRef_Packages/Data-0.4.9/Source/Data.swift" /* Data.swift */ = {isa = PBXFileReference; lastKnownFileType = sourcecode.swift; path = Data.swift; sourceTree = "<group>"; };
-<<<<<<< HEAD
-		"__PBXFileRef_Packages/HMAC-0.2.2/Sources/HMAC.swift" /* HMAC.swift */ = {isa = PBXFileReference; lastKnownFileType = sourcecode.swift; path = HMAC.swift; sourceTree = "<group>"; };
-=======
 		"__PBXFileRef_Packages/HMAC-0.3.1/Sources/HMAC.swift" /* HMAC.swift */ = {isa = PBXFileReference; lastKnownFileType = sourcecode.swift; path = HMAC.swift; sourceTree = "<group>"; };
->>>>>>> 809a0da5
 		"__PBXFileRef_Packages/Hummingbird-1.1.2/Sources/Socket.swift" /* Socket.swift */ = {isa = PBXFileReference; lastKnownFileType = sourcecode.swift; path = Socket.swift; sourceTree = "<group>"; };
 		"__PBXFileRef_Packages/Hummingbird-1.1.2/Sources/String+Transcoding.swift" /* String+Transcoding.swift */ = {isa = PBXFileReference; lastKnownFileType = sourcecode.swift; path = "String+Transcoding.swift"; sourceTree = "<group>"; };
 		"__PBXFileRef_Packages/Hummingbird-1.1.2/Tests/Hummingbird/SocketTests.swift" /* SocketTests.swift */ = {isa = PBXFileReference; lastKnownFileType = sourcecode.swift; path = SocketTests.swift; sourceTree = "<group>"; };
@@ -634,6 +477,7 @@
 		__PBXFileRef_Tests/Vapor/ConfigTests.swift /* ConfigTests.swift */ = {isa = PBXFileReference; lastKnownFileType = sourcecode.swift; path = ConfigTests.swift; sourceTree = "<group>"; };
 		__PBXFileRef_Tests/Vapor/ControllerTests.swift /* ControllerTests.swift */ = {isa = PBXFileReference; lastKnownFileType = sourcecode.swift; path = ControllerTests.swift; sourceTree = "<group>"; };
 		__PBXFileRef_Tests/Vapor/EnvironmentTests.swift /* EnvironmentTests.swift */ = {isa = PBXFileReference; lastKnownFileType = sourcecode.swift; path = EnvironmentTests.swift; sourceTree = "<group>"; };
+		__PBXFileRef_Tests/Vapor/EventTests.swift /* EventTests.swift */ = {isa = PBXFileReference; lastKnownFileType = sourcecode.swift; path = EventTests.swift; sourceTree = "<group>"; };
 		__PBXFileRef_Tests/Vapor/HTTPStreamTests.swift /* HTTPStreamTests.swift */ = {isa = PBXFileReference; lastKnownFileType = sourcecode.swift; path = HTTPStreamTests.swift; sourceTree = "<group>"; };
 		__PBXFileRef_Tests/Vapor/HashTests.swift /* HashTests.swift */ = {isa = PBXFileReference; lastKnownFileType = sourcecode.swift; path = HashTests.swift; sourceTree = "<group>"; };
 		__PBXFileRef_Tests/Vapor/LogTests.swift /* LogTests.swift */ = {isa = PBXFileReference; lastKnownFileType = sourcecode.swift; path = LogTests.swift; sourceTree = "<group>"; };
@@ -660,11 +504,7 @@
 		"_____Product_OperatingSystem" /* libOperatingSystem.dylib */ = {isa = PBXFileReference; explicitFileType = "compiled.mach-o.dylib"; path = libOperatingSystem.dylib; sourceTree = BUILT_PRODUCTS_DIR; };
 		"_____Product_S4" /* libS4.dylib */ = {isa = PBXFileReference; explicitFileType = "compiled.mach-o.dylib"; path = libS4.dylib; sourceTree = BUILT_PRODUCTS_DIR; };
 		"_____Product_S4TestSuite" /* S4TestSuite.xctest */ = {isa = PBXFileReference; lastKnownFileType = file; name = S4TestSuite.xctest; path = S4.testsuite.xctest; sourceTree = BUILT_PRODUCTS_DIR; };
-<<<<<<< HEAD
-		"_____Product_SHA1" /* libSHA1.dylib */ = {isa = PBXFileReference; explicitFileType = "compiled.mach-o.dylib"; path = libSHA1.dylib; sourceTree = BUILT_PRODUCTS_DIR; };
-=======
 		"_____Product_SHA2" /* libSHA2.dylib */ = {isa = PBXFileReference; explicitFileType = "compiled.mach-o.dylib"; path = libSHA2.dylib; sourceTree = BUILT_PRODUCTS_DIR; };
->>>>>>> 809a0da5
 		"_____Product_Strand" /* libStrand.dylib */ = {isa = PBXFileReference; explicitFileType = "compiled.mach-o.dylib"; path = libStrand.dylib; sourceTree = BUILT_PRODUCTS_DIR; };
 		"_____Product_String" /* libString.dylib */ = {isa = PBXFileReference; explicitFileType = "compiled.mach-o.dylib"; path = libString.dylib; sourceTree = BUILT_PRODUCTS_DIR; };
 		"_____Product_Vapor" /* libVapor.dylib */ = {isa = PBXFileReference; explicitFileType = "compiled.mach-o.dylib"; path = libVapor.dylib; sourceTree = BUILT_PRODUCTS_DIR; };
@@ -693,11 +533,7 @@
 			isa = PBXFrameworksBuildPhase;
 			buildActionMask = 0;
 			files = (
-<<<<<<< HEAD
-				80CA49591CB5D4FE00411B9D /* libC7.dylib in Frameworks */,
-=======
-				C3DBDB531CB5E8E70077DB3A /* libC7.dylib in Frameworks */,
->>>>>>> 809a0da5
+				804AFDF51CB5FECE00CDC628 /* libC7.dylib in Frameworks */,
 			);
 			runOnlyForDeploymentPostprocessing = 0;
 		};
@@ -705,13 +541,8 @@
 			isa = PBXFrameworksBuildPhase;
 			buildActionMask = 0;
 			files = (
-<<<<<<< HEAD
-				80CA494F1CB5D4FE00411B9D /* libC7.dylib in Frameworks */,
-				80CA49501CB5D4FE00411B9D /* libOperatingSystem.dylib in Frameworks */,
-=======
-				C3DBDB4B1CB5E8E70077DB3A /* libC7.dylib in Frameworks */,
-				C3DBDB4C1CB5E8E70077DB3A /* libOperatingSystem.dylib in Frameworks */,
->>>>>>> 809a0da5
+				804AFDED1CB5FECE00CDC628 /* libC7.dylib in Frameworks */,
+				804AFDEE1CB5FECE00CDC628 /* libOperatingSystem.dylib in Frameworks */,
 			);
 			runOnlyForDeploymentPostprocessing = 0;
 		};
@@ -719,31 +550,18 @@
 			isa = PBXFrameworksBuildPhase;
 			buildActionMask = 0;
 			files = (
-<<<<<<< HEAD
-				80CA495D1CB5D4FE00411B9D /* libCryptoEssentials.dylib in Frameworks */,
-				80CA495E1CB5D4FE00411B9D /* libData.dylib in Frameworks */,
-				80CA495F1CB5D4FE00411B9D /* libSHA1.dylib in Frameworks */,
-				80CA49601CB5D4FE00411B9D /* libC7.dylib in Frameworks */,
-				80CA49611CB5D4FE00411B9D /* libStrand.dylib in Frameworks */,
-				80CA49621CB5D4FE00411B9D /* libInterchangeData.dylib in Frameworks */,
-				80CA49631CB5D4FE00411B9D /* libOperatingSystem.dylib in Frameworks */,
-				_LinkFileRef_HMAC /* libHMAC.dylib in Frameworks */,
-				80CA49641CB5D4FE00411B9D /* libS4.dylib in Frameworks */,
-				80CA49651CB5D4FE00411B9D /* libHummingbird.dylib in Frameworks */,
-=======
-				C3DBDB571CB5E8E70077DB3A /* libData.dylib in Frameworks */,
-				C3DBDB581CB5E8E70077DB3A /* libCryptoEssentials.dylib in Frameworks */,
-				C3DBDB591CB5E8E70077DB3A /* libStrand.dylib in Frameworks */,
-				C3DBDB5A1CB5E8E70077DB3A /* libInterchangeData.dylib in Frameworks */,
-				C3DBDB5B1CB5E8E70077DB3A /* libOperatingSystem.dylib in Frameworks */,
-				C3DBDB5C1CB5E8E70077DB3A /* libC7.dylib in Frameworks */,
+				804AFDF91CB5FECE00CDC628 /* libData.dylib in Frameworks */,
+				804AFDFA1CB5FECE00CDC628 /* libCryptoEssentials.dylib in Frameworks */,
+				804AFDFB1CB5FECE00CDC628 /* libStrand.dylib in Frameworks */,
+				804AFDFC1CB5FECE00CDC628 /* libInterchangeData.dylib in Frameworks */,
+				804AFDFD1CB5FECE00CDC628 /* libOperatingSystem.dylib in Frameworks */,
+				804AFDFE1CB5FECE00CDC628 /* libC7.dylib in Frameworks */,
 				_LinkFileRef_SHA2 /* libSHA2.dylib in Frameworks */,
 				_LinkFileRef_HMAC /* libHMAC.dylib in Frameworks */,
-				C3DBDB5D1CB5E8E70077DB3A /* libHummingbird.dylib in Frameworks */,
->>>>>>> 809a0da5
+				804AFDFF1CB5FECE00CDC628 /* libHummingbird.dylib in Frameworks */,
 				_LinkFileRef_JSON /* libJSON.dylib in Frameworks */,
 				_LinkFileRef_String /* libString.dylib in Frameworks */,
-				C3DBDB5E1CB5E8E70077DB3A /* libS4.dylib in Frameworks */,
+				804AFE001CB5FECE00CDC628 /* libS4.dylib in Frameworks */,
 			);
 			runOnlyForDeploymentPostprocessing = 0;
 		};
@@ -751,14 +569,8 @@
 			isa = PBXFrameworksBuildPhase;
 			buildActionMask = 0;
 			files = (
-<<<<<<< HEAD
-				80CA495B1CB5D4FE00411B9D /* libC7.dylib in Frameworks */,
-				80CA495C1CB5D4FE00411B9D /* libCryptoEssentials.dylib in Frameworks */,
-				_LinkFileRef_SHA1 /* libSHA1.dylib in Frameworks */,
-=======
-				C3DBDB541CB5E8E70077DB3A /* libC7.dylib in Frameworks */,
+				804AFDF61CB5FECE00CDC628 /* libC7.dylib in Frameworks */,
 				_LinkFileRef_CryptoEssentials /* libCryptoEssentials.dylib in Frameworks */,
->>>>>>> 809a0da5
 			);
 			runOnlyForDeploymentPostprocessing = 0;
 		};
@@ -774,11 +586,7 @@
 			isa = PBXFrameworksBuildPhase;
 			buildActionMask = 0;
 			files = (
-<<<<<<< HEAD
-				80CA49561CB5D4FE00411B9D /* libStrand.dylib in Frameworks */,
-=======
-				C3DBDB521CB5E8E70077DB3A /* libStrand.dylib in Frameworks */,
->>>>>>> 809a0da5
+				804AFDF41CB5FECE00CDC628 /* libStrand.dylib in Frameworks */,
 				_LinkFileRef_Hummingbird /* libHummingbird.dylib in Frameworks */,
 			);
 			runOnlyForDeploymentPostprocessing = 0;
@@ -787,13 +595,8 @@
 			isa = PBXFrameworksBuildPhase;
 			buildActionMask = 0;
 			files = (
-<<<<<<< HEAD
-				80CA49511CB5D4FE00411B9D /* libC7.dylib in Frameworks */,
-				80CA49521CB5D4FE00411B9D /* libOperatingSystem.dylib in Frameworks */,
-=======
-				C3DBDB4D1CB5E8E70077DB3A /* libC7.dylib in Frameworks */,
-				C3DBDB4E1CB5E8E70077DB3A /* libOperatingSystem.dylib in Frameworks */,
->>>>>>> 809a0da5
+				804AFDEF1CB5FECE00CDC628 /* libC7.dylib in Frameworks */,
+				804AFDF01CB5FECE00CDC628 /* libOperatingSystem.dylib in Frameworks */,
 				_LinkFileRef_Data /* libData.dylib in Frameworks */,
 			);
 			runOnlyForDeploymentPostprocessing = 0;
@@ -802,15 +605,9 @@
 			isa = PBXFrameworksBuildPhase;
 			buildActionMask = 0;
 			files = (
-<<<<<<< HEAD
-				80CA49531CB5D4FE00411B9D /* libC7.dylib in Frameworks */,
-				80CA49541CB5D4FE00411B9D /* libOperatingSystem.dylib in Frameworks */,
-				80CA49551CB5D4FE00411B9D /* libData.dylib in Frameworks */,
-=======
-				C3DBDB4F1CB5E8E70077DB3A /* libC7.dylib in Frameworks */,
-				C3DBDB501CB5E8E70077DB3A /* libOperatingSystem.dylib in Frameworks */,
-				C3DBDB511CB5E8E70077DB3A /* libData.dylib in Frameworks */,
->>>>>>> 809a0da5
+				804AFDF11CB5FECE00CDC628 /* libC7.dylib in Frameworks */,
+				804AFDF21CB5FECE00CDC628 /* libOperatingSystem.dylib in Frameworks */,
+				804AFDF31CB5FECE00CDC628 /* libData.dylib in Frameworks */,
 				_LinkFileRef_InterchangeData /* libInterchangeData.dylib in Frameworks */,
 			);
 			runOnlyForDeploymentPostprocessing = 0;
@@ -826,11 +623,7 @@
 			isa = PBXFrameworksBuildPhase;
 			buildActionMask = 0;
 			files = (
-<<<<<<< HEAD
-				80CA49571CB5D4FE00411B9D /* libC7.dylib in Frameworks */,
-=======
-				C3DBDB491CB5E8E70077DB3A /* libC7.dylib in Frameworks */,
->>>>>>> 809a0da5
+				804AFDEB1CB5FECE00CDC628 /* libC7.dylib in Frameworks */,
 			);
 			runOnlyForDeploymentPostprocessing = 0;
 		};
@@ -838,11 +631,7 @@
 			isa = PBXFrameworksBuildPhase;
 			buildActionMask = 0;
 			files = (
-<<<<<<< HEAD
-				80CA49581CB5D4FE00411B9D /* libC7.dylib in Frameworks */,
-=======
-				C3DBDB4A1CB5E8E70077DB3A /* libC7.dylib in Frameworks */,
->>>>>>> 809a0da5
+				804AFDEC1CB5FECE00CDC628 /* libC7.dylib in Frameworks */,
 				_LinkFileRef_S4 /* libS4.dylib in Frameworks */,
 			);
 			runOnlyForDeploymentPostprocessing = 0;
@@ -851,13 +640,8 @@
 			isa = PBXFrameworksBuildPhase;
 			buildActionMask = 0;
 			files = (
-<<<<<<< HEAD
-				80CA495A1CB5D4FE00411B9D /* libC7.dylib in Frameworks */,
-				_LinkFileRef_CryptoEssentials /* libCryptoEssentials.dylib in Frameworks */,
-=======
-				C3DBDB551CB5E8E70077DB3A /* libC7.dylib in Frameworks */,
-				C3DBDB561CB5E8E70077DB3A /* libCryptoEssentials.dylib in Frameworks */,
->>>>>>> 809a0da5
+				804AFDF71CB5FECE00CDC628 /* libC7.dylib in Frameworks */,
+				804AFDF81CB5FECE00CDC628 /* libCryptoEssentials.dylib in Frameworks */,
 			);
 			runOnlyForDeploymentPostprocessing = 0;
 		};
@@ -880,33 +664,18 @@
 			isa = PBXFrameworksBuildPhase;
 			buildActionMask = 0;
 			files = (
-<<<<<<< HEAD
-				80CA49721CB5D4FE00411B9D /* libCryptoEssentials.dylib in Frameworks */,
-				80CA49731CB5D4FE00411B9D /* libData.dylib in Frameworks */,
-				80CA49741CB5D4FE00411B9D /* libSHA1.dylib in Frameworks */,
-				80CA49751CB5D4FE00411B9D /* libC7.dylib in Frameworks */,
-				80CA49761CB5D4FE00411B9D /* libStrand.dylib in Frameworks */,
-				80CA49771CB5D4FE00411B9D /* libInterchangeData.dylib in Frameworks */,
-				80CA49781CB5D4FE00411B9D /* libOperatingSystem.dylib in Frameworks */,
-				80CA49791CB5D4FE00411B9D /* libHMAC.dylib in Frameworks */,
-				80CA497A1CB5D4FE00411B9D /* libS4.dylib in Frameworks */,
-				80CA497B1CB5D4FE00411B9D /* libHummingbird.dylib in Frameworks */,
-				80CA497C1CB5D4FE00411B9D /* libJSON.dylib in Frameworks */,
-				80CA497D1CB5D4FE00411B9D /* libString.dylib in Frameworks */,
-=======
-				C3DBDB6B1CB5E8E70077DB3A /* libData.dylib in Frameworks */,
-				C3DBDB6C1CB5E8E70077DB3A /* libCryptoEssentials.dylib in Frameworks */,
-				C3DBDB6D1CB5E8E70077DB3A /* libStrand.dylib in Frameworks */,
-				C3DBDB6E1CB5E8E70077DB3A /* libInterchangeData.dylib in Frameworks */,
-				C3DBDB6F1CB5E8E70077DB3A /* libOperatingSystem.dylib in Frameworks */,
-				C3DBDB701CB5E8E70077DB3A /* libC7.dylib in Frameworks */,
-				C3DBDB711CB5E8E70077DB3A /* libSHA2.dylib in Frameworks */,
-				C3DBDB721CB5E8E70077DB3A /* libHMAC.dylib in Frameworks */,
-				C3DBDB731CB5E8E70077DB3A /* libHummingbird.dylib in Frameworks */,
-				C3DBDB741CB5E8E70077DB3A /* libJSON.dylib in Frameworks */,
-				C3DBDB751CB5E8E70077DB3A /* libString.dylib in Frameworks */,
-				C3DBDB761CB5E8E70077DB3A /* libS4.dylib in Frameworks */,
->>>>>>> 809a0da5
+				804AFE0D1CB5FECE00CDC628 /* libData.dylib in Frameworks */,
+				804AFE0E1CB5FECE00CDC628 /* libCryptoEssentials.dylib in Frameworks */,
+				804AFE0F1CB5FECE00CDC628 /* libStrand.dylib in Frameworks */,
+				804AFE101CB5FECE00CDC628 /* libInterchangeData.dylib in Frameworks */,
+				804AFE111CB5FECE00CDC628 /* libOperatingSystem.dylib in Frameworks */,
+				804AFE121CB5FECE00CDC628 /* libC7.dylib in Frameworks */,
+				804AFE131CB5FECE00CDC628 /* libSHA2.dylib in Frameworks */,
+				804AFE141CB5FECE00CDC628 /* libHMAC.dylib in Frameworks */,
+				804AFE151CB5FECE00CDC628 /* libHummingbird.dylib in Frameworks */,
+				804AFE161CB5FECE00CDC628 /* libJSON.dylib in Frameworks */,
+				804AFE171CB5FECE00CDC628 /* libString.dylib in Frameworks */,
+				804AFE181CB5FECE00CDC628 /* libS4.dylib in Frameworks */,
 				_LinkFileRef_libc /* liblibc.dylib in Frameworks */,
 			);
 			runOnlyForDeploymentPostprocessing = 0;
@@ -915,37 +684,20 @@
 			isa = PBXFrameworksBuildPhase;
 			buildActionMask = 0;
 			files = (
-<<<<<<< HEAD
-				80CA497E1CB5D4FE00411B9D /* libCryptoEssentials.dylib in Frameworks */,
-				80CA497F1CB5D4FE00411B9D /* libData.dylib in Frameworks */,
-				80CA49801CB5D4FE00411B9D /* libSHA1.dylib in Frameworks */,
-				80CA49811CB5D4FE00411B9D /* libC7.dylib in Frameworks */,
-				80CA49821CB5D4FE00411B9D /* libStrand.dylib in Frameworks */,
-				80CA49831CB5D4FE00411B9D /* libInterchangeData.dylib in Frameworks */,
-				80CA49841CB5D4FE00411B9D /* libOperatingSystem.dylib in Frameworks */,
-				80CA49851CB5D4FE00411B9D /* libHMAC.dylib in Frameworks */,
-				80CA49861CB5D4FE00411B9D /* libS4.dylib in Frameworks */,
-				80CA49871CB5D4FE00411B9D /* libHummingbird.dylib in Frameworks */,
-				80CA49881CB5D4FE00411B9D /* libJSON.dylib in Frameworks */,
-				80CA49891CB5D4FE00411B9D /* libString.dylib in Frameworks */,
+				804AFE191CB5FECE00CDC628 /* libData.dylib in Frameworks */,
+				804AFE1A1CB5FECE00CDC628 /* libCryptoEssentials.dylib in Frameworks */,
+				804AFE1B1CB5FECE00CDC628 /* libStrand.dylib in Frameworks */,
+				804AFE1C1CB5FECE00CDC628 /* libInterchangeData.dylib in Frameworks */,
+				804AFE1D1CB5FECE00CDC628 /* libOperatingSystem.dylib in Frameworks */,
+				804AFE1E1CB5FECE00CDC628 /* libC7.dylib in Frameworks */,
+				804AFE1F1CB5FECE00CDC628 /* libSHA2.dylib in Frameworks */,
+				804AFE201CB5FECE00CDC628 /* libHMAC.dylib in Frameworks */,
+				804AFE211CB5FECE00CDC628 /* libHummingbird.dylib in Frameworks */,
+				804AFE221CB5FECE00CDC628 /* libJSON.dylib in Frameworks */,
+				804AFE231CB5FECE00CDC628 /* libString.dylib in Frameworks */,
+				804AFE241CB5FECE00CDC628 /* libS4.dylib in Frameworks */,
 				_LinkFileRef_Vapor /* libVapor.dylib in Frameworks */,
-				80CA498A1CB5D4FE00411B9D /* liblibc.dylib in Frameworks */,
-=======
-				C3DBDB771CB5E8E70077DB3A /* libData.dylib in Frameworks */,
-				C3DBDB781CB5E8E70077DB3A /* libCryptoEssentials.dylib in Frameworks */,
-				C3DBDB791CB5E8E70077DB3A /* libStrand.dylib in Frameworks */,
-				C3DBDB7A1CB5E8E70077DB3A /* libInterchangeData.dylib in Frameworks */,
-				C3DBDB7B1CB5E8E70077DB3A /* libOperatingSystem.dylib in Frameworks */,
-				C3DBDB7C1CB5E8E70077DB3A /* libC7.dylib in Frameworks */,
-				C3DBDB7D1CB5E8E70077DB3A /* libSHA2.dylib in Frameworks */,
-				C3DBDB7E1CB5E8E70077DB3A /* libHMAC.dylib in Frameworks */,
-				C3DBDB7F1CB5E8E70077DB3A /* libHummingbird.dylib in Frameworks */,
-				C3DBDB801CB5E8E70077DB3A /* libJSON.dylib in Frameworks */,
-				C3DBDB811CB5E8E70077DB3A /* libString.dylib in Frameworks */,
-				C3DBDB821CB5E8E70077DB3A /* libS4.dylib in Frameworks */,
-				_LinkFileRef_Vapor /* libVapor.dylib in Frameworks */,
-				C3DBDB831CB5E8E70077DB3A /* liblibc.dylib in Frameworks */,
->>>>>>> 809a0da5
+				804AFE251CB5FECE00CDC628 /* liblibc.dylib in Frameworks */,
 			);
 			runOnlyForDeploymentPostprocessing = 0;
 		};
@@ -953,37 +705,20 @@
 			isa = PBXFrameworksBuildPhase;
 			buildActionMask = 0;
 			files = (
-<<<<<<< HEAD
-				80CA498B1CB5D4FE00411B9D /* libCryptoEssentials.dylib in Frameworks */,
-				80CA498C1CB5D4FE00411B9D /* libData.dylib in Frameworks */,
-				80CA498D1CB5D4FE00411B9D /* libSHA1.dylib in Frameworks */,
-				80CA498E1CB5D4FE00411B9D /* libC7.dylib in Frameworks */,
-				80CA498F1CB5D4FE00411B9D /* libStrand.dylib in Frameworks */,
-				80CA49901CB5D4FE00411B9D /* libInterchangeData.dylib in Frameworks */,
-				80CA49911CB5D4FE00411B9D /* libOperatingSystem.dylib in Frameworks */,
-				80CA49921CB5D4FE00411B9D /* libHMAC.dylib in Frameworks */,
-				80CA49931CB5D4FE00411B9D /* libS4.dylib in Frameworks */,
-				80CA49941CB5D4FE00411B9D /* libHummingbird.dylib in Frameworks */,
-				80CA49951CB5D4FE00411B9D /* libJSON.dylib in Frameworks */,
-				80CA49961CB5D4FE00411B9D /* libString.dylib in Frameworks */,
-				80CA49971CB5D4FE00411B9D /* libVapor.dylib in Frameworks */,
-				80CA49981CB5D4FE00411B9D /* liblibc.dylib in Frameworks */,
-=======
-				C3DBDB841CB5E8E70077DB3A /* libData.dylib in Frameworks */,
-				C3DBDB851CB5E8E70077DB3A /* libCryptoEssentials.dylib in Frameworks */,
-				C3DBDB861CB5E8E70077DB3A /* libStrand.dylib in Frameworks */,
-				C3DBDB871CB5E8E70077DB3A /* libInterchangeData.dylib in Frameworks */,
-				C3DBDB881CB5E8E70077DB3A /* libOperatingSystem.dylib in Frameworks */,
-				C3DBDB891CB5E8E70077DB3A /* libC7.dylib in Frameworks */,
-				C3DBDB8A1CB5E8E70077DB3A /* libSHA2.dylib in Frameworks */,
-				C3DBDB8B1CB5E8E70077DB3A /* libHMAC.dylib in Frameworks */,
-				C3DBDB8C1CB5E8E70077DB3A /* libHummingbird.dylib in Frameworks */,
-				C3DBDB8D1CB5E8E70077DB3A /* libJSON.dylib in Frameworks */,
-				C3DBDB8E1CB5E8E70077DB3A /* libString.dylib in Frameworks */,
-				C3DBDB8F1CB5E8E70077DB3A /* libS4.dylib in Frameworks */,
-				C3DBDB901CB5E8E70077DB3A /* libVapor.dylib in Frameworks */,
-				C3DBDB911CB5E8E70077DB3A /* liblibc.dylib in Frameworks */,
->>>>>>> 809a0da5
+				804AFE261CB5FECE00CDC628 /* libData.dylib in Frameworks */,
+				804AFE271CB5FECE00CDC628 /* libCryptoEssentials.dylib in Frameworks */,
+				804AFE281CB5FECE00CDC628 /* libStrand.dylib in Frameworks */,
+				804AFE291CB5FECE00CDC628 /* libInterchangeData.dylib in Frameworks */,
+				804AFE2A1CB5FECE00CDC628 /* libOperatingSystem.dylib in Frameworks */,
+				804AFE2B1CB5FECE00CDC628 /* libC7.dylib in Frameworks */,
+				804AFE2C1CB5FECE00CDC628 /* libSHA2.dylib in Frameworks */,
+				804AFE2D1CB5FECE00CDC628 /* libHMAC.dylib in Frameworks */,
+				804AFE2E1CB5FECE00CDC628 /* libHummingbird.dylib in Frameworks */,
+				804AFE2F1CB5FECE00CDC628 /* libJSON.dylib in Frameworks */,
+				804AFE301CB5FECE00CDC628 /* libString.dylib in Frameworks */,
+				804AFE311CB5FECE00CDC628 /* libS4.dylib in Frameworks */,
+				804AFE321CB5FECE00CDC628 /* libVapor.dylib in Frameworks */,
+				804AFE331CB5FECE00CDC628 /* liblibc.dylib in Frameworks */,
 			);
 			runOnlyForDeploymentPostprocessing = 0;
 		};
@@ -991,33 +726,18 @@
 			isa = PBXFrameworksBuildPhase;
 			buildActionMask = 0;
 			files = (
-<<<<<<< HEAD
-				80CA49661CB5D4FE00411B9D /* libCryptoEssentials.dylib in Frameworks */,
-				80CA49671CB5D4FE00411B9D /* libData.dylib in Frameworks */,
-				80CA49681CB5D4FE00411B9D /* libSHA1.dylib in Frameworks */,
-				80CA49691CB5D4FE00411B9D /* libC7.dylib in Frameworks */,
-				80CA496A1CB5D4FE00411B9D /* libStrand.dylib in Frameworks */,
-				80CA496B1CB5D4FE00411B9D /* libInterchangeData.dylib in Frameworks */,
-				80CA496C1CB5D4FE00411B9D /* libOperatingSystem.dylib in Frameworks */,
-				80CA496D1CB5D4FE00411B9D /* libHMAC.dylib in Frameworks */,
-				80CA496E1CB5D4FE00411B9D /* libS4.dylib in Frameworks */,
-				80CA496F1CB5D4FE00411B9D /* libHummingbird.dylib in Frameworks */,
-				80CA49701CB5D4FE00411B9D /* libJSON.dylib in Frameworks */,
-				80CA49711CB5D4FE00411B9D /* libString.dylib in Frameworks */,
-=======
-				C3DBDB5F1CB5E8E70077DB3A /* libData.dylib in Frameworks */,
-				C3DBDB601CB5E8E70077DB3A /* libCryptoEssentials.dylib in Frameworks */,
-				C3DBDB611CB5E8E70077DB3A /* libStrand.dylib in Frameworks */,
-				C3DBDB621CB5E8E70077DB3A /* libInterchangeData.dylib in Frameworks */,
-				C3DBDB631CB5E8E70077DB3A /* libOperatingSystem.dylib in Frameworks */,
-				C3DBDB641CB5E8E70077DB3A /* libC7.dylib in Frameworks */,
-				C3DBDB651CB5E8E70077DB3A /* libSHA2.dylib in Frameworks */,
-				C3DBDB661CB5E8E70077DB3A /* libHMAC.dylib in Frameworks */,
-				C3DBDB671CB5E8E70077DB3A /* libHummingbird.dylib in Frameworks */,
-				C3DBDB681CB5E8E70077DB3A /* libJSON.dylib in Frameworks */,
-				C3DBDB691CB5E8E70077DB3A /* libString.dylib in Frameworks */,
-				C3DBDB6A1CB5E8E70077DB3A /* libS4.dylib in Frameworks */,
->>>>>>> 809a0da5
+				804AFE011CB5FECE00CDC628 /* libData.dylib in Frameworks */,
+				804AFE021CB5FECE00CDC628 /* libCryptoEssentials.dylib in Frameworks */,
+				804AFE031CB5FECE00CDC628 /* libStrand.dylib in Frameworks */,
+				804AFE041CB5FECE00CDC628 /* libInterchangeData.dylib in Frameworks */,
+				804AFE051CB5FECE00CDC628 /* libOperatingSystem.dylib in Frameworks */,
+				804AFE061CB5FECE00CDC628 /* libC7.dylib in Frameworks */,
+				804AFE071CB5FECE00CDC628 /* libSHA2.dylib in Frameworks */,
+				804AFE081CB5FECE00CDC628 /* libHMAC.dylib in Frameworks */,
+				804AFE091CB5FECE00CDC628 /* libHummingbird.dylib in Frameworks */,
+				804AFE0A1CB5FECE00CDC628 /* libJSON.dylib in Frameworks */,
+				804AFE0B1CB5FECE00CDC628 /* libString.dylib in Frameworks */,
+				804AFE0C1CB5FECE00CDC628 /* libS4.dylib in Frameworks */,
 			);
 			runOnlyForDeploymentPostprocessing = 0;
 		};
@@ -1028,13 +748,8 @@
 			isa = PBXGroup;
 			children = (
 				"_____Product_C7TestSuite" /* C7TestSuite.xctest */,
-<<<<<<< HEAD
-				"_____Product_HummingbirdTestSuite" /* HummingbirdTestSuite.xctest */,
-				"_____Product_S4TestSuite" /* S4TestSuite.xctest */,
-=======
 				"_____Product_S4TestSuite" /* S4TestSuite.xctest */,
 				"_____Product_HummingbirdTestSuite" /* HummingbirdTestSuite.xctest */,
->>>>>>> 809a0da5
 				"_____Product_VaporTestSuite" /* VaporTestSuite.xctest */,
 			);
 			name = Tests;
@@ -1166,17 +881,10 @@
 		"_______Group_HMAC" /* HMAC */ = {
 			isa = PBXGroup;
 			children = (
-<<<<<<< HEAD
-				"__PBXFileRef_Packages/HMAC-0.2.2/Sources/HMAC.swift" /* HMAC.swift */,
-			);
-			name = HMAC;
-			path = "Packages/HMAC-0.2.2/Sources";
-=======
 				"__PBXFileRef_Packages/HMAC-0.3.1/Sources/HMAC.swift" /* HMAC.swift */,
 			);
 			name = HMAC;
 			path = "Packages/HMAC-0.3.1/Sources";
->>>>>>> 809a0da5
 			sourceTree = "<group>";
 		};
 		"_______Group_Hummingbird" /* Hummingbird */ = {
@@ -1382,6 +1090,7 @@
 				__PBXFileRef_Tests/Vapor/ConfigTests.swift /* ConfigTests.swift */,
 				__PBXFileRef_Tests/Vapor/ControllerTests.swift /* ControllerTests.swift */,
 				__PBXFileRef_Tests/Vapor/EnvironmentTests.swift /* EnvironmentTests.swift */,
+				__PBXFileRef_Tests/Vapor/EventTests.swift /* EventTests.swift */,
 				__PBXFileRef_Tests/Vapor/HashTests.swift /* HashTests.swift */,
 				__PBXFileRef_Tests/Vapor/HTTPStreamTests.swift /* HTTPStreamTests.swift */,
 				__PBXFileRef_Tests/Vapor/LogTests.swift /* LogTests.swift */,
@@ -1395,7 +1104,6 @@
 				__PBXFileRef_Tests/Vapor/SessionTests.swift /* SessionTests.swift */,
 				__PBXFileRef_Tests/Vapor/TestHTTPStream.swift /* TestHTTPStream.swift */,
 				__PBXFileRef_Tests/Vapor/TypedRouteTests.swift /* TypedRouteTests.swift */,
-				80CA49A71CB5D65900411B9D /* EventTests.swift */,
 			);
 			name = Vapor.testsuite;
 			path = Tests/Vapor;
@@ -1939,11 +1647,7 @@
 			isa = PBXSourcesBuildPhase;
 			buildActionMask = 0;
 			files = (
-<<<<<<< HEAD
-				"__src_cc_ref_Packages/HMAC-0.2.2/Sources/HMAC.swift" /* HMAC.swift in Sources */,
-=======
 				"__src_cc_ref_Packages/HMAC-0.3.1/Sources/HMAC.swift" /* HMAC.swift in Sources */,
->>>>>>> 809a0da5
 			);
 			runOnlyForDeploymentPostprocessing = 0;
 		};
@@ -2137,9 +1841,9 @@
 			buildActionMask = 0;
 			files = (
 				__src_cc_ref_Tests/Vapor/ConfigTests.swift /* ConfigTests.swift in Sources */,
-				80CA49A91CB5D68500411B9D /* EventTests.swift in Sources */,
 				__src_cc_ref_Tests/Vapor/ControllerTests.swift /* ControllerTests.swift in Sources */,
 				__src_cc_ref_Tests/Vapor/EnvironmentTests.swift /* EnvironmentTests.swift in Sources */,
+				__src_cc_ref_Tests/Vapor/EventTests.swift /* EventTests.swift in Sources */,
 				__src_cc_ref_Tests/Vapor/HashTests.swift /* HashTests.swift in Sources */,
 				__src_cc_ref_Tests/Vapor/HTTPStreamTests.swift /* HTTPStreamTests.swift in Sources */,
 				__src_cc_ref_Tests/Vapor/LogTests.swift /* LogTests.swift in Sources */,
@@ -2170,129 +1874,72 @@
 		__Dependency_C7 /* PBXTargetDependency */ = {
 			isa = PBXTargetDependency;
 			target = "______Target_C7" /* C7 */;
-<<<<<<< HEAD
-			targetProxy = 80CA499A1CB5D4FF00411B9D /* PBXContainerItemProxy */;
-=======
-			targetProxy = C3DBDB921CB5E8E70077DB3A /* PBXContainerItemProxy */;
->>>>>>> 809a0da5
+			targetProxy = 804AFE341CB5FECF00CDC628 /* PBXContainerItemProxy */;
 		};
 		__Dependency_CryptoEssentials /* PBXTargetDependency */ = {
 			isa = PBXTargetDependency;
 			target = "______Target_CryptoEssentials" /* CryptoEssentials */;
-<<<<<<< HEAD
-			targetProxy = 80CA499E1CB5D4FF00411B9D /* PBXContainerItemProxy */;
-=======
-			targetProxy = C3DBDB971CB5E8E70077DB3A /* PBXContainerItemProxy */;
->>>>>>> 809a0da5
+			targetProxy = 804AFE391CB5FECF00CDC628 /* PBXContainerItemProxy */;
 		};
 		__Dependency_Data /* PBXTargetDependency */ = {
 			isa = PBXTargetDependency;
 			target = "______Target_Data" /* Data */;
-<<<<<<< HEAD
-			targetProxy = 80CA499B1CB5D4FF00411B9D /* PBXContainerItemProxy */;
-=======
-			targetProxy = C3DBDB941CB5E8E70077DB3A /* PBXContainerItemProxy */;
->>>>>>> 809a0da5
+			targetProxy = 804AFE361CB5FECF00CDC628 /* PBXContainerItemProxy */;
 		};
 		__Dependency_HMAC /* PBXTargetDependency */ = {
 			isa = PBXTargetDependency;
 			target = "______Target_HMAC" /* HMAC */;
-<<<<<<< HEAD
-			targetProxy = 80CA49A01CB5D4FF00411B9D /* PBXContainerItemProxy */;
-=======
-			targetProxy = C3DBDB991CB5E8E70077DB3A /* PBXContainerItemProxy */;
->>>>>>> 809a0da5
+			targetProxy = 804AFE3B1CB5FECF00CDC628 /* PBXContainerItemProxy */;
 		};
 		__Dependency_Hummingbird /* PBXTargetDependency */ = {
 			isa = PBXTargetDependency;
 			target = "______Target_Hummingbird" /* Hummingbird */;
-<<<<<<< HEAD
-			targetProxy = 80CA49A21CB5D4FF00411B9D /* PBXContainerItemProxy */;
-=======
-			targetProxy = C3DBDB9A1CB5E8E70077DB3A /* PBXContainerItemProxy */;
->>>>>>> 809a0da5
+			targetProxy = 804AFE3C1CB5FECF00CDC628 /* PBXContainerItemProxy */;
 		};
 		__Dependency_InterchangeData /* PBXTargetDependency */ = {
 			isa = PBXTargetDependency;
 			target = "______Target_InterchangeData" /* InterchangeData */;
-<<<<<<< HEAD
-			targetProxy = 80CA499C1CB5D4FF00411B9D /* PBXContainerItemProxy */;
-=======
-			targetProxy = C3DBDB951CB5E8E70077DB3A /* PBXContainerItemProxy */;
->>>>>>> 809a0da5
+			targetProxy = 804AFE371CB5FECF00CDC628 /* PBXContainerItemProxy */;
 		};
 		__Dependency_JSON /* PBXTargetDependency */ = {
 			isa = PBXTargetDependency;
 			target = "______Target_JSON" /* JSON */;
-<<<<<<< HEAD
-			targetProxy = 80CA49A31CB5D4FF00411B9D /* PBXContainerItemProxy */;
-=======
-			targetProxy = C3DBDB9B1CB5E8E70077DB3A /* PBXContainerItemProxy */;
->>>>>>> 809a0da5
+			targetProxy = 804AFE3D1CB5FECF00CDC628 /* PBXContainerItemProxy */;
 		};
 		__Dependency_OperatingSystem /* PBXTargetDependency */ = {
 			isa = PBXTargetDependency;
 			target = "______Target_OperatingSystem" /* OperatingSystem */;
-<<<<<<< HEAD
-			targetProxy = 80CA49991CB5D4FF00411B9D /* PBXContainerItemProxy */;
-=======
-			targetProxy = C3DBDB931CB5E8E70077DB3A /* PBXContainerItemProxy */;
->>>>>>> 809a0da5
+			targetProxy = 804AFE351CB5FECF00CDC628 /* PBXContainerItemProxy */;
 		};
 		__Dependency_S4 /* PBXTargetDependency */ = {
 			isa = PBXTargetDependency;
 			target = "______Target_S4" /* S4 */;
-<<<<<<< HEAD
-			targetProxy = 80CA49A11CB5D4FF00411B9D /* PBXContainerItemProxy */;
-=======
-			targetProxy = C3DBDB9D1CB5E8E70077DB3A /* PBXContainerItemProxy */;
->>>>>>> 809a0da5
+			targetProxy = 804AFE3F1CB5FECF00CDC628 /* PBXContainerItemProxy */;
 		};
 		__Dependency_SHA2 /* PBXTargetDependency */ = {
 			isa = PBXTargetDependency;
-<<<<<<< HEAD
-			target = "______Target_SHA1" /* SHA1 */;
-			targetProxy = 80CA499F1CB5D4FF00411B9D /* PBXContainerItemProxy */;
-=======
 			target = "______Target_SHA2" /* SHA2 */;
-			targetProxy = C3DBDB981CB5E8E70077DB3A /* PBXContainerItemProxy */;
->>>>>>> 809a0da5
+			targetProxy = 804AFE3A1CB5FECF00CDC628 /* PBXContainerItemProxy */;
 		};
 		__Dependency_Strand /* PBXTargetDependency */ = {
 			isa = PBXTargetDependency;
 			target = "______Target_Strand" /* Strand */;
-<<<<<<< HEAD
-			targetProxy = 80CA499D1CB5D4FF00411B9D /* PBXContainerItemProxy */;
-=======
-			targetProxy = C3DBDB961CB5E8E70077DB3A /* PBXContainerItemProxy */;
->>>>>>> 809a0da5
+			targetProxy = 804AFE381CB5FECF00CDC628 /* PBXContainerItemProxy */;
 		};
 		__Dependency_String /* PBXTargetDependency */ = {
 			isa = PBXTargetDependency;
 			target = "______Target_String" /* String */;
-<<<<<<< HEAD
-			targetProxy = 80CA49A41CB5D4FF00411B9D /* PBXContainerItemProxy */;
-=======
-			targetProxy = C3DBDB9C1CB5E8E70077DB3A /* PBXContainerItemProxy */;
->>>>>>> 809a0da5
+			targetProxy = 804AFE3E1CB5FECF00CDC628 /* PBXContainerItemProxy */;
 		};
 		__Dependency_Vapor /* PBXTargetDependency */ = {
 			isa = PBXTargetDependency;
 			target = "______Target_Vapor" /* Vapor */;
-<<<<<<< HEAD
-			targetProxy = 80CA49A61CB5D4FF00411B9D /* PBXContainerItemProxy */;
-=======
-			targetProxy = C3DBDB9F1CB5E8E70077DB3A /* PBXContainerItemProxy */;
->>>>>>> 809a0da5
+			targetProxy = 804AFE411CB5FECF00CDC628 /* PBXContainerItemProxy */;
 		};
 		__Dependency_libc /* PBXTargetDependency */ = {
 			isa = PBXTargetDependency;
 			target = "______Target_libc" /* libc */;
-<<<<<<< HEAD
-			targetProxy = 80CA49A51CB5D4FF00411B9D /* PBXContainerItemProxy */;
-=======
-			targetProxy = C3DBDB9E1CB5E8E70077DB3A /* PBXContainerItemProxy */;
->>>>>>> 809a0da5
+			targetProxy = 804AFE401CB5FECF00CDC628 /* PBXContainerItemProxy */;
 		};
 /* End PBXTargetDependency section */
 
