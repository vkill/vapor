import Foundation
import Bits

/// A helper class that helps with parsing a packet
class Parser {
    var position: Int
    var packet: Packet
    
    init(packet: Packet, position: Int = 0) {
        self.packet = packet
        self.position = position
    }
    
    var payload: MutableByteBuffer {
        return packet.payload
    }
    
    func require(_ n: Int) throws {
        guard position &+ n < packet.payload.count else {
            throw MySQLError(.invalidHandshake)
        }
    }
    
    func byte() throws -> UInt8 {
        try require(1)
        
        defer { position = position &+ 1 }
        
        return self.payload[position]
    }
    
    func buffer(length: Int) throws -> [UInt8] {
        try require(length)
        
        defer { position = position &+ length }
        
        return Array(payload[position..<position &+ length])
    }
    
    func parseUInt16() throws -> UInt16 {
        try require(2)
        
        defer { position = position &+ 2 }
        
        let byte0 = UInt16(self.payload[position])
        let byte1 = UInt16(self.payload[position &+ 1]) << 8
        
        return byte0 | byte1
    }
    
    func parseUInt32() throws -> UInt32 {
        try require(4)
        
        defer { position = position &+ 4 }
        
        let byte0 = UInt32(self.payload[position])
        let byte1 = UInt32(self.payload[position &+ 1]) << 8
        let byte2 = UInt32(self.payload[position &+ 2]) << 16
        let byte3 = UInt32(self.payload[position &+ 3]) << 24
        
        return byte0 | byte1 | byte2 | byte3
    }
    
    func parseUInt64() throws -> UInt64 {
        try require(8)
        
        defer { position = position &+ 8 }
        
        let byte0 = UInt64(self.payload[position])
        let byte1 = UInt64(self.payload[position &+ 1]) << 8
        let byte2 = UInt64(self.payload[position &+ 2]) << 16
        let byte3 = UInt64(self.payload[position &+ 3]) << 24
        let byte4 = UInt64(self.payload[position &+ 4]) << 32
        let byte5 = UInt64(self.payload[position &+ 5]) << 40
        let byte6 = UInt64(self.payload[position &+ 6]) << 48
        let byte7 = UInt64(self.payload[position &+ 7]) << 56
        
        return byte0 | byte1 | byte2 | byte3 | byte4 | byte5 | byte6 | byte7
    }
    
    func parseLenEnc() throws -> UInt64 {
        guard position < self.payload.count else {
            throw MySQLError(.invalidResponse)
        }
        
        switch self.payload[position] {
        case 0xfc:
            position = position &+ 1
            
            return UInt64(try parseUInt16())
        case 0xfd:
            position = position &+ 1
            
            return UInt64(try parseUInt32())
        case 0xfe:
            position = position &+ 1
            
            return try parseUInt64()
        case 0xff:
            throw MySQLError(.invalidResponse)
        default:
            defer { position = position &+ 1 }
            return UInt64(self.payload[position])
        }
    }
    
    func parseLenEncData() throws -> Data {
        let length = try skipLenEnc()
        
        return Data(self.payload[position..<position &+ length])
    }
    
    @discardableResult
    func skipLenEnc() throws -> Int {
        let length = Int(try parseLenEnc())
        
        guard position &+ length <= self.payload.count else {
            throw MySQLError(.invalidResponse)
        }
        
        defer { position = position &+ length }
        
        return length
    }
    
    func parseLenEncString() throws -> String {
        let length = try skipLenEnc()
        
<<<<<<< HEAD
        guard position &+ length <= self.payload.count else {
            throw MySQLError(.invalidResponse)
        }
=======
        let buffer = UnsafeMutablePointer<UInt8>.allocate(capacity: length)
        memcpy(buffer, self.payload.baseAddress!.advanced(by: position &- length), length)
>>>>>>> fdc7c316
        
        let result = String.init(bytesNoCopy: buffer, length: length, encoding: .utf8, freeWhenDone: true)
        
        return result ?? ""
    }
}<|MERGE_RESOLUTION|>--- conflicted
+++ resolved
@@ -126,14 +126,8 @@
     func parseLenEncString() throws -> String {
         let length = try skipLenEnc()
         
-<<<<<<< HEAD
-        guard position &+ length <= self.payload.count else {
-            throw MySQLError(.invalidResponse)
-        }
-=======
         let buffer = UnsafeMutablePointer<UInt8>.allocate(capacity: length)
         memcpy(buffer, self.payload.baseAddress!.advanced(by: position &- length), length)
->>>>>>> fdc7c316
         
         let result = String.init(bytesNoCopy: buffer, length: length, encoding: .utf8, freeWhenDone: true)
         
