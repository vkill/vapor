--- conflicted
+++ resolved
@@ -46,16 +46,9 @@
     
     /// Amount of affected rows in the last successful query
     public var affectedRows: UInt64?
-    
-    deinit {
-        writeBuffer.deinitialize(count: Packet.maxPayloadSize &+ 4)
-        writeBuffer.deallocate(capacity: Packet.maxPayloadSize &+ 4)
-        
-        readBuffer.deinitialize(count: Int(UInt16.max))
-        readBuffer.deallocate(capacity: Int(UInt16.max))
-        
-        self.close()
-    }
+
+    /// Basic stream to easily implement async stream.
+    var packetStream: BasicStream<Packet>
     
     /// The client's capabilities
     var capabilities: Capabilities {
@@ -75,41 +68,6 @@
         // client && server 4.1 support
         return handshake?.isGreaterThan4 == true && self.capabilities.contains(.protocol41) && handshake?.capabilities.contains(.protocol41) == true
     }
-    
-    /// Creates a new connection and completes the handshake
-<<<<<<< HEAD
-    public static func makeConnection(hostname: String, port: UInt16 = 3306, user: String, password: String?, database: String?, worker: Worker) -> Future<MySQLConnection> {
-        do {
-            let connection = try MySQLConnection(hostname: hostname, port: port, user: user, password: password, database: database, worker: worker)
-            
-=======
-    public static func makeConnection(
-        hostname: String,
-        port: UInt16 = 3306,
-        user: String,
-        password: String?,
-        database: String?,
-        on worker: Worker
-    ) -> Future<Connection> {
-        return then {
-            let connection = try Connection(
-                hostname: hostname,
-                port: port,
-                user: user,
-                password: password,
-                database: database,
-                on: worker
-            )
-
->>>>>>> 5581dfd0
-            return connection.authenticated.future.map { _ in
-                return connection
-            }
-        }
-    }
-
-    /// This connection's subscribable packet stream
-    var packetStream: BasicStream<Packet> = .init()
     
     /// Creates a new connection
     ///
@@ -138,31 +96,28 @@
         self.username = user
         self.password = password
         self.database = database
+        self.packetStream = .init()
         
         self.authenticated = Promise<Void>()
         
         source.setEventHandler {
             do {
-                let usedBufferSize = try socket.read(
-                    max: numericCast(UInt16.max),
-                    into: self.readBuffer
-                )
+                let usedBufferSize = try socket.read(max: numericCast(UInt16.max), into: self.readBuffer)
                 
                 // Reuse existing pointer to data
-                let newBuffer = MutableByteBuffer(
-                    start: self.readBuffer,
-                    count: usedBufferSize
-                )
+                let newBuffer = MutableByteBuffer(start: self.readBuffer, count: usedBufferSize)
+                
                 parser.onInput(newBuffer)
             } catch {
                 socket.close()
             }
         }
         source.resume()
-
-        parser.drain(onInput: self.handlePacket).catch { error in
-            // FIXME: @joannis
-            print(error)
+        
+        self.parser.drain(onInput: self.handlePacket).catch { error in
+            /// close the packet stream
+            self.packetStream.onError(error)
+            self.close()
         }
     }
     
@@ -177,11 +132,9 @@
         
         guard authenticated.future.isCompleted else {
             finishAuthentication(for: packet, completing: authenticated)
-            /// start streaming to packet stream now
-            parser.stream(to: packetStream)
             return
         }
-        
+
         // We're expecting nothing
     }
     
@@ -235,13 +188,51 @@
         
         return
     }
+
+    deinit {
+        writeBuffer.deinitialize(count: Packet.maxPayloadSize &+ 4)
+        writeBuffer.deallocate(capacity: Packet.maxPayloadSize &+ 4)
+
+        readBuffer.deinitialize(count: Int(UInt16.max))
+        readBuffer.deallocate(capacity: Int(UInt16.max))
+
+        self.close()
+    }
     
     /// Closes the connection
     func close() {
         // Write `close`
         _ = try? self.write(packetFor: Data([0x01]))
-        
         self.socket.close()
         self.packetStream.close()
     }
+}
+
+/// MARK: Static
+
+extension MySQLConnection {
+    /// Creates a new connection and completes the handshake
+    public static func makeConnection(
+        hostname: String,
+        port: UInt16 = 3306,
+        user: String,
+        password: String?,
+        database: String?,
+        on worker: Worker
+    ) -> Future<MySQLConnection> {
+        return then {
+            let connection = try MySQLConnection(
+                hostname: hostname,
+                port: port,
+                user: user,
+                password: password,
+                database: database,
+                on: worker
+            )
+
+            return connection.authenticated.future.map { _ in
+                return connection
+            }
+        }
+    }
 }