import Async
import Bits
import COperatingSystem
import Foundation

fileprivate let cRead = read
fileprivate let cClose = close

/// Any TCP socket. It doesn't specify being a server or client yet.
public struct TCPSocket: Socket {
    /// The file descriptor related to this socket
    public let descriptor: Int32

    /// The remote's address
    public var address: TCPAddress?

    /// True if the socket is non blocking
    public let isNonBlocking: Bool

    /// True if the socket should re-use addresses
    public let shouldReuseAddress: Bool

    /// Creates a TCP socket around an existing descriptor
    public init(
        established: Int32,
        isNonBlocking: Bool,
        shouldReuseAddress: Bool,
        address: TCPAddress?
    ) {
        self.descriptor = established
        self.isNonBlocking = isNonBlocking
        self.shouldReuseAddress = shouldReuseAddress
        self.address = address
    }

    /// Creates a new TCP socket
    public init(
        isNonBlocking: Bool = true,
        shouldReuseAddress: Bool = true
    ) throws {
        let sockfd = socket(AF_INET, SOCK_STREAM, 0)
        guard sockfd > 0 else {
            throw TCPError.posix(errno, identifier: "socketCreate")
        }

        if isNonBlocking {
            // Set the socket to async/non blocking I/O
            guard fcntl(sockfd, F_SETFL, O_NONBLOCK) == 0 else {
                throw TCPError.posix(errno, identifier: "setNonBlocking")
            }
        }

        if shouldReuseAddress {
            var yes = 1
            let intSize = socklen_t(MemoryLayout<Int>.size)
            guard setsockopt(sockfd, SOL_SOCKET, SO_REUSEPORT, &yes, intSize) == 0 else {
                throw TCPError.posix(errno, identifier: "setReuseAddress")
            }
        }

        if shouldReuseAddress {
            var yes = 1
            let intSize = socklen_t(MemoryLayout<Int>.size)
            guard setsockopt(sockfd, SOL_SOCKET, SO_REUSEADDR, &yes, intSize) == 0 else {
                throw TCPError.posix(errno, identifier: "setReuseAddress")
            }
        }

        self.init(
            established: sockfd,
            isNonBlocking: isNonBlocking,
            shouldReuseAddress: shouldReuseAddress,
            address: nil
        )
    }

    /// Disables broken pipe from signaling this process.
    /// Broken pipe is common on the internet and if uncaught
    /// it will kill the process.
    public func disablePipeSignal() {
        signal(SIGPIPE, SIG_IGN)

        #if !os(Linux)
            var n = 1
            setsockopt(self.descriptor, SOL_SOCKET, SO_NOSIGPIPE, &n, numericCast(MemoryLayout<Int>.size))
        #endif

        // TODO: setsockopt(self.descriptor, SOL_TCP, TCP_NODELAY, &n, numericCast(MemoryLayout<Int>.size)) ?
    }

    /// Read data from the socket into the supplied buffer.
    /// Returns the amount of bytes actually read.
<<<<<<< HEAD
    public func read(into buffer: MutableByteBuffer) throws -> SocketReadStatus {
        let receivedBytes = Darwin.read(descriptor, buffer.baseAddress!, buffer.count)
        do {
            if receivedBytes > 0 {
                let buf = ByteBuffer(start: buffer.baseAddress, count: receivedBytes)
                let string = String(bytes: buf, encoding: .ascii)!
                print("[tcp] read: \(string)")
            }
        }
=======
    public func read(into buffer: MutableByteBuffer) throws -> Int {
        let receivedBytes = cRead(descriptor, buffer.baseAddress!, buffer.count)
>>>>>>> d024c747
        guard receivedBytes != -1 else {
            switch errno {
            case EINTR:
                // try again
                return try read(into: buffer)
            case ECONNRESET:
                // closed by peer, need to close this side.
                // Since this is not an error, no need to throw unless the close
                // itself throws an error.
                _ = close()
                return .read(count: 0)
            case EAGAIN, EWOULDBLOCK:
                // no data yet
                return .wouldBlock
            default:
                throw TCPError.posix(errno, identifier: "read")
            }
        }

        guard receivedBytes > 0 else {
            // receiving 0 indicates a proper close .. no error.
            // attempt a close, no failure possible because throw indicates already closed
            // if already closed, no issue.
            // do NOT propogate as error
            _ = close()
            return .read(count: 0)
        }

        return .read(count: receivedBytes)
    }

    /// Writes all data from the pointer's position with the length specified to this socket.
    public func write(from buffer: ByteBuffer) throws -> SocketWriteStatus {
        guard let pointer = buffer.baseAddress else {
            return .wrote(count: 0)
        }

        let sent = send(descriptor, pointer, buffer.count, 0)

        do {
            let buf = ByteBuffer(start: buffer.baseAddress, count: sent)
            let string = String(bytes: buf, encoding: .ascii)!
            print("[tcp] wrote: \(string)")
        }


        guard sent != -1 else {
            switch errno {
            case EINTR:
                // try again
                return try write(from: buffer)
            case ECONNRESET, EBADF:
                // closed by peer, need to close this side.
                // Since this is not an error, no need to throw unless the close
                // itself throws an error.
                self.close()
                return .wrote(count: 0)
            case EAGAIN, EWOULDBLOCK:
                return .wouldBlock
            default:
                throw TCPError.posix(errno, identifier: "write")
            }
        }

        return .wrote(count: sent)
    }

    /// Closes the socket
    public func close() {
        _ = cClose(descriptor)
    }
}<|MERGE_RESOLUTION|>--- conflicted
+++ resolved
@@ -2,9 +2,6 @@
 import Bits
 import COperatingSystem
 import Foundation
-
-fileprivate let cRead = read
-fileprivate let cClose = close
 
 /// Any TCP socket. It doesn't specify being a server or client yet.
 public struct TCPSocket: Socket {
@@ -90,9 +87,8 @@
 
     /// Read data from the socket into the supplied buffer.
     /// Returns the amount of bytes actually read.
-<<<<<<< HEAD
     public func read(into buffer: MutableByteBuffer) throws -> SocketReadStatus {
-        let receivedBytes = Darwin.read(descriptor, buffer.baseAddress!, buffer.count)
+        let receivedBytes = COperatingSystem.read(descriptor, buffer.baseAddress!, buffer.count)
         do {
             if receivedBytes > 0 {
                 let buf = ByteBuffer(start: buffer.baseAddress, count: receivedBytes)
@@ -100,10 +96,7 @@
                 print("[tcp] read: \(string)")
             }
         }
-=======
-    public func read(into buffer: MutableByteBuffer) throws -> Int {
-        let receivedBytes = cRead(descriptor, buffer.baseAddress!, buffer.count)
->>>>>>> d024c747
+
         guard receivedBytes != -1 else {
             switch errno {
             case EINTR:
@@ -173,6 +166,6 @@
 
     /// Closes the socket
     public func close() {
-        _ = cClose(descriptor)
+        _ = COperatingSystem.close(descriptor)
     }
 }