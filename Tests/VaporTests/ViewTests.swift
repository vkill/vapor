--- conflicted
+++ resolved
@@ -39,7 +39,6 @@
     }
     
     func testViewRequest() throws {
-<<<<<<< HEAD
         let drop = Droplet()
         
         let request = Request(method: .get, path: "/foopath")
@@ -60,30 +59,10 @@
             
             func make(_ path: String, _ context: Node) throws -> View {
                 return View(data: "\(context)".bytes)
-=======
-        let drop = try Droplet()
-        
-        let request = Request(method: .get, path: "/foopath")
-        
-        let memory = MemorySessions()
-        let sessions = SessionsMiddleware(sessions: memory)
-        drop.middleware.append(sessions)
-        
-        // sets up a session on the request
-        let _ = try drop.respond(to: request)
-        
-        request.storage["test"] = "foobar"
-        try request.session().data["name"] = "Vapor"
-        
-        final class TestRenderer: ViewRenderer {
-            init(viewsDir: String) { }
-            
-            func make(_ path: String, _ context: Node) throws -> View {
-                return View(data: "\(context)".makeBytes())
->>>>>>> 1c141acf
+              
             }
         }
-        
+
         drop.view = TestRenderer(viewsDir: "")
         
         let view = try drop.view.make("test-template", for: request)
@@ -92,7 +71,6 @@
         XCTAssert(string.contains("Vapor"))
         XCTAssert(string.contains("foopath"))
         XCTAssert(string.contains("foobar"))
-<<<<<<< HEAD
     }
 
     func testLeafRenderer() throws {
@@ -101,7 +79,5 @@
         let renderer = LeafRenderer(viewsDir: directory.joined(separator: "/"))
         let result = try renderer.make(file, [])
         XCTAssert(result.data.string.contains("meta string"))
-=======
->>>>>>> 1c141acf
     }
 }