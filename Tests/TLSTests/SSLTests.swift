import XCTest
import Async
import Core
import Dispatch
import TCP
import Bits
import TLS

#if os(macOS) && !OPENSSL
    import AppleSSL
    
    typealias SSL = AppleSSL.SSLStream
#else
    import OpenSSL
    
    typealias SSLStream = OpenSSL.SSLStream
#endif

#if Xcode
    private var workDir: String {
        let parent = #file.characters.split(separator: "/").map(String.init).dropLast().joined(separator: "/")
        let path = "/\(parent)/"
        return path
    }
#else
    private let workDir = "./Tests/TLSTests/"
#endif
    
class SSLTests: XCTestCase {
    func testSSL() throws {
        // FIXME: @joannis, this is failing on macOS
        return;
        let server = try TCP.Server()
        
        var peers = [SSLStream<TCPClient>]()
        var clients = [TLSClient]()
        
        let peerQueue = DispatchQueue(label: "test.peer")
        
        let message = Data("Hello world".utf8)
        
        var count = 0
        
        let receivedFuture = Promise<Void>()
        
        server.drain { client in
            do {
                let tlsClient = try! SSLStream(socket: client, descriptor: client.socket.descriptor, queue: peerQueue)
                
                tlsClient.drain { received in
                    count += 1
                    XCTAssertEqual(Data(received), message)
                    receivedFuture.complete(())
                    client.close()
                }
                
                #if os(macOS) && !OPENSSL
                    let cert = "\(workDir)public.der"
                    try tlsClient.initializePeer(signedBy: cert).blockingAwait(timeout: .seconds(2))
                #else
                    let cert = "\(workDir)public.pem"
                    let key = "\(workDir)private.pem"
                    
                    try tlsClient.initializePeer(certificate: cert, key: key).blockingAwait(timeout: .seconds(2))
                #endif
                
                tlsClient.start()
                peers.append(tlsClient)
            } catch {
                client.close()
            }
        }
        
        try server.start(port: 8432)
        let clientQueue = DispatchQueue(label: "test.client")

<<<<<<< HEAD
        let future = try! clientQueue.sync { () -> Future<()> in
            let client = try! TLSClient(worker: EventLoop(queue: clientQueue))
=======
        let future = try clientQueue.sync { () -> Future<()> in
            let client = try TLSClient(worker: Worker(queue: clientQueue))
>>>>>>> 72630476

            clients.append(client)

            return try client.connect(hostname: "localhost", port: 8432).map {
                message.withUnsafeBytes { (pointer: BytesPointer) in
                    let buffer = ByteBuffer(start: pointer, count: message.count)

                    client.inputStream(buffer)
                }
            }
        }
        
        try future.blockingAwait(timeout: .seconds(1))
        try receivedFuture.future.blockingAwait()
        
        XCTAssertEqual(count, 1)
        XCTAssertEqual(peers.count, 1)
        XCTAssertEqual(clients.count, 1)
    }

    static let allTests = [
        ("testSSL", testSSL)
    ]
}<|MERGE_RESOLUTION|>--- conflicted
+++ resolved
@@ -74,13 +74,9 @@
         try server.start(port: 8432)
         let clientQueue = DispatchQueue(label: "test.client")
 
-<<<<<<< HEAD
-        let future = try! clientQueue.sync { () -> Future<()> in
-            let client = try! TLSClient(worker: EventLoop(queue: clientQueue))
-=======
+
         let future = try clientQueue.sync { () -> Future<()> in
-            let client = try TLSClient(worker: Worker(queue: clientQueue))
->>>>>>> 72630476
+            let client = try TLSClient(worker: EventLoop(queue: clientQueue))
 
             clients.append(client)
 
