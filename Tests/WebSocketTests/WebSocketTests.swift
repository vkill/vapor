--- conflicted
+++ resolved
@@ -72,12 +72,7 @@
         return;
         let app = WebSocketApplication()
         let tcp = try TCP.Server()
-<<<<<<< HEAD
         let server = HTTPTestServer()
-=======
-        // FIXME: websockets tests can't rely on Vapor, Vapor imports WebSockets
-        // let server = EngineServer(config: EngineServerConfig())
->>>>>>> 60962acd
         
         // try server.start(with: app)
         
@@ -85,7 +80,7 @@
         let promise1 = Promise<Void>()
 
         let worker = Worker(queue: .global())
-        _ = try WebSocket.connect(hostname: "0.0.0.0", port: 8080, uri: URI(path: "/"), worker: worker).then { socket in
+        _ = try WebSocket.connect(to: "ws://0.0.0.0:8080/", queue: worker.queue).then { socket in
             let responses = ["test", "cat", "banana"]
             let reversedResponses = responses.map {
                 String($0.reversed())
